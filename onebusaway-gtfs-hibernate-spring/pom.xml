--- conflicted
+++ resolved
@@ -1,32 +1,25 @@
-<project xmlns="http://maven.apache.org/POM/4.0.0" xmlns:xsi="http://www.w3.org/2001/XMLSchema-instance"
-    xsi:schemaLocation="http://maven.apache.org/POM/4.0.0 http://maven.apache.org/maven-v4_0_0.xsd">
+<project xmlns="http://maven.apache.org/POM/4.0.0" xmlns:xsi="http://www.w3.org/2001/XMLSchema-instance" xsi:schemaLocation="http://maven.apache.org/POM/4.0.0 http://maven.apache.org/maven-v4_0_0.xsd">
 
     <modelVersion>4.0.0</modelVersion>
     <groupId>org.onebusaway</groupId>
     <artifactId>onebusaway-gtfs-hibernate-spring</artifactId>
     <name>onebusaway-gtfs-hibernate-spring</name>
-    <version>0.0.1-SNAPSHOT</version>
 
     <parent>
-        <artifactId>onebusaway</artifactId>
+        <artifactId>onebusaway-application-modules</artifactId>
         <groupId>org.onebusaway</groupId>
-<<<<<<< HEAD
-        <version>1.0.6</version>
-=======
         <version>0.0.2</version>
->>>>>>> 09d8a506
     </parent>
 
     <dependencies>
         <dependency>
             <groupId>org.onebusaway</groupId>
             <artifactId>onebusaway-gtfs-hibernate</artifactId>
-            <version>1.1.4</version>
         </dependency>
         <dependency>
             <groupId>org.onebusaway</groupId>
             <artifactId>onebusaway-container</artifactId>
-            <version>0.0.1-SNAPSHOT</version>
+            <version>${project.version}</version>
         </dependency>
     </dependencies>
 </project>