<project xmlns="http://maven.apache.org/POM/4.0.0" xmlns:xsi="http://www.w3.org/2001/XMLSchema-instance"
    xsi:schemaLocation="http://maven.apache.org/POM/4.0.0 http://maven.apache.org/maven-v4_0_0.xsd">
    <modelVersion>4.0.0</modelVersion>
<<<<<<< HEAD
=======
    <parent>
        <groupId>org.onebusaway</groupId>
        <artifactId>onebusaway-application-modules</artifactId>
        <version>0.0.2</version>
    </parent>
>>>>>>> 09d8a506
    <groupId>org.onebusaway</groupId>
    <artifactId>onebusaway-api-webapp</artifactId>
    <packaging>war</packaging>

    <parent>
        <groupId>org.onebusaway</groupId>
        <artifactId>onebusaway-application-modules</artifactId>
        <version>0.0.1-SNAPSHOT</version>
    </parent>

    <properties>
        <struts-version>2.1.8</struts-version>
    </properties>

    <dependencies>

        <dependency>
            <groupId>org.onebusaway</groupId>
            <artifactId>onebusaway-transit-data</artifactId>
            <version>0.0.1-SNAPSHOT</version>
        </dependency>
        <dependency>
            <groupId>org.onebusaway</groupId>
            <artifactId>onebusaway-presentation</artifactId>
            <version>0.0.1-SNAPSHOT</version>
        </dependency>
        <dependency>
            <groupId>org.onebusaway</groupId>
            <artifactId>onebusaway-siri-api</artifactId>
            <version>0.0.1-SNAPSHOT</version>
        </dependency>
        <!-- RMI-like service for wiring up services between VMs -->
        <dependency>
            <groupId>com.caucho</groupId>
            <artifactId>hessian</artifactId>
            <version>3.1.6</version>
        </dependency>

        <!--  Struts 2 -->
        <dependency>
            <groupId>org.apache.struts</groupId>
            <artifactId>struts2-core</artifactId>
            <version>${struts-version}</version>
        </dependency>
        <dependency>
            <groupId>org.apache.struts</groupId>
            <artifactId>struts2-spring-plugin</artifactId>
            <version>${struts-version}</version>
        </dependency>
        <dependency>
            <groupId>org.apache.struts</groupId>
            <artifactId>struts2-convention-plugin</artifactId>
            <version>${struts-version}</version>
        </dependency>
        <dependency>
            <groupId>org.apache.struts</groupId>
            <artifactId>struts2-rest-plugin</artifactId>
            <version>${struts-version}</version>
        </dependency>

        <!-- We use HttpServletRequest in XmlResult -->
        <dependency>
            <groupId>javax.servlet</groupId>
            <artifactId>jsp-api</artifactId>
            <version>2.0</version>
            <scope>provided</scope>
        </dependency>

        <dependency>
            <groupId>org.slf4j</groupId>
            <artifactId>slf4j-log4j12</artifactId>
            <version>1.5.6</version>
        </dependency>

        <dependency>
            <groupId>junit</groupId>
            <artifactId>junit</artifactId>
            <version>4.4</version>
            <scope>test</scope>
        </dependency>
        <dependency>
            <groupId>org.onebusaway</groupId>
            <artifactId>onebusaway-testing</artifactId>
            <version>0.0.1-SNAPSHOT</version>
            <scope>test</scope>
        </dependency>
    </dependencies>

    <build>
        <finalName>onebusaway-api-webapp</finalName>
        <plugins>
            <plugin>
                <groupId>org.apache.maven.plugins</groupId>
                <artifactId>maven-resources-plugin</artifactId>
                <executions>
                    <execution>
                        <id>copy-resources</id>
                        <phase>generate-resources</phase>
                        <goals>
                            <goal>copy-resources</goal>
                        </goals>
                        <configuration>
                            <outputDirectory>${basedir}/src/main/resources</outputDirectory>
                            <resources>
                                <resource>
                                    <directory>src/main/default-resources</directory>
                                </resource>
                            </resources>
                        </configuration>
                    </execution>
                </executions>
            </plugin>
        </plugins>
    </build>

</project><|MERGE_RESOLUTION|>--- conflicted
+++ resolved
@@ -1,23 +1,15 @@
-<project xmlns="http://maven.apache.org/POM/4.0.0" xmlns:xsi="http://www.w3.org/2001/XMLSchema-instance"
-    xsi:schemaLocation="http://maven.apache.org/POM/4.0.0 http://maven.apache.org/maven-v4_0_0.xsd">
+<project xmlns="http://maven.apache.org/POM/4.0.0" xmlns:xsi="http://www.w3.org/2001/XMLSchema-instance" xsi:schemaLocation="http://maven.apache.org/POM/4.0.0 http://maven.apache.org/maven-v4_0_0.xsd">
     <modelVersion>4.0.0</modelVersion>
-<<<<<<< HEAD
-=======
     <parent>
         <groupId>org.onebusaway</groupId>
         <artifactId>onebusaway-application-modules</artifactId>
         <version>0.0.2</version>
     </parent>
->>>>>>> 09d8a506
     <groupId>org.onebusaway</groupId>
     <artifactId>onebusaway-api-webapp</artifactId>
     <packaging>war</packaging>
 
-    <parent>
-        <groupId>org.onebusaway</groupId>
-        <artifactId>onebusaway-application-modules</artifactId>
-        <version>0.0.1-SNAPSHOT</version>
-    </parent>
+    <name>onebusaway-api-webapp</name>
 
     <properties>
         <struts-version>2.1.8</struts-version>
@@ -28,71 +20,63 @@
         <dependency>
             <groupId>org.onebusaway</groupId>
             <artifactId>onebusaway-transit-data</artifactId>
-            <version>0.0.1-SNAPSHOT</version>
+            <version>${project.version}</version>
         </dependency>
         <dependency>
             <groupId>org.onebusaway</groupId>
             <artifactId>onebusaway-presentation</artifactId>
-            <version>0.0.1-SNAPSHOT</version>
+            <version>${project.version}</version>
         </dependency>
         <dependency>
             <groupId>org.onebusaway</groupId>
+            <artifactId>onebusaway-gtfs</artifactId>
+        </dependency>
+        <!-- We need this for CsvEntityReader, NOT for any of the gtfs classes (I wish it was separate) -->
+        <dependency>
+            <groupId>org.onebusaway</groupId>
             <artifactId>onebusaway-siri-api</artifactId>
-            <version>0.0.1-SNAPSHOT</version>
+            <version>${onebusaway-siri-version}</version>
         </dependency>
+
         <!-- RMI-like service for wiring up services between VMs -->
         <dependency>
             <groupId>com.caucho</groupId>
             <artifactId>hessian</artifactId>
-            <version>3.1.6</version>
         </dependency>
 
-        <!--  Struts 2 -->
+        <!-- Struts 2 -->
         <dependency>
             <groupId>org.apache.struts</groupId>
             <artifactId>struts2-core</artifactId>
-            <version>${struts-version}</version>
         </dependency>
         <dependency>
             <groupId>org.apache.struts</groupId>
             <artifactId>struts2-spring-plugin</artifactId>
-            <version>${struts-version}</version>
         </dependency>
         <dependency>
             <groupId>org.apache.struts</groupId>
             <artifactId>struts2-convention-plugin</artifactId>
-            <version>${struts-version}</version>
         </dependency>
         <dependency>
             <groupId>org.apache.struts</groupId>
             <artifactId>struts2-rest-plugin</artifactId>
-            <version>${struts-version}</version>
         </dependency>
 
         <!-- We use HttpServletRequest in XmlResult -->
         <dependency>
             <groupId>javax.servlet</groupId>
             <artifactId>jsp-api</artifactId>
-            <version>2.0</version>
             <scope>provided</scope>
         </dependency>
 
         <dependency>
             <groupId>org.slf4j</groupId>
             <artifactId>slf4j-log4j12</artifactId>
-            <version>1.5.6</version>
         </dependency>
 
         <dependency>
             <groupId>junit</groupId>
             <artifactId>junit</artifactId>
-            <version>4.4</version>
-            <scope>test</scope>
-        </dependency>
-        <dependency>
-            <groupId>org.onebusaway</groupId>
-            <artifactId>onebusaway-testing</artifactId>
-            <version>0.0.1-SNAPSHOT</version>
             <scope>test</scope>
         </dependency>
     </dependencies>
