--- conflicted
+++ resolved
@@ -96,7 +96,6 @@
       <artifactId>junit</artifactId>
       <scope>test</scope>
     </dependency>
-<<<<<<< HEAD
     
     <!--  support mysql out of the box -->
 	<dependency>
@@ -104,14 +103,11 @@
 		<artifactId>mysql-connector-java</artifactId>
 		<version>5.1.17</version>
 	</dependency>
-    
-=======
     <dependency>
       <groupId>org.mockito</groupId>
       <artifactId>mockito-core</artifactId>
       <scope>test</scope>
     </dependency>
->>>>>>> d0d1d8b8
   </dependencies>
 
   <build>
