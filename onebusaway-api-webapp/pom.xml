<project xmlns="http://maven.apache.org/POM/4.0.0" xmlns:xsi="http://www.w3.org/2001/XMLSchema-instance" xsi:schemaLocation="http://maven.apache.org/POM/4.0.0 http://maven.apache.org/maven-v4_0_0.xsd">
  <modelVersion>4.0.0</modelVersion>
  <parent>
    <groupId>org.onebusaway</groupId>
    <artifactId>onebusaway-application-modules</artifactId>
<<<<<<< HEAD
    <version>1.1.13-st.5-SNAPSHOT</version>
=======
    <version>1.1.14-hart.4-SNAPSHOT</version>
>>>>>>> 43b15c9b
  </parent>
  <artifactId>onebusaway-api-webapp</artifactId>
  <packaging>war</packaging>

  <name>onebusaway-api-webapp</name>

  <dependencies>

    <dependency>
      <groupId>org.onebusaway</groupId>
      <artifactId>onebusaway-agency-metadata</artifactId>
      <version>${project.version}</version>
    </dependency>
    <dependency>
      <groupId>org.onebusaway</groupId>
      <artifactId>onebusaway-api-core</artifactId>
      <version>${project.version}</version>
    </dependency>
    <dependency>
      <groupId>org.onebusaway</groupId>
      <artifactId>onebusaway-transit-data</artifactId>
      <version>${project.version}</version>
    </dependency>
    <dependency>
      <groupId>org.onebusaway</groupId>
      <artifactId>onebusaway-transit-data-federation</artifactId>
      <version>${project.version}</version>
    </dependency>
    <dependency>
      <groupId>org.onebusaway</groupId>
      <artifactId>onebusaway-presentation</artifactId>
      <version>${project.version}</version>
    </dependency>
    
    <!-- This is the original SIRI API implementation that we hope to eventually move away from -->
    <dependency>
      <groupId>org.onebusaway</groupId>
      <artifactId>onebusaway-siri-api</artifactId>
      <version>1.0.0</version>
    </dependency>

    <dependency>
      <groupId>org.onebusaway</groupId>
      <artifactId>onebusaway-siri-core</artifactId>
      <version>${onebusaway-siri-version}</version>
    </dependency>

    <!-- For GTFS-realtime support -->
    <dependency>
      <groupId>org.onebusaway</groupId>
      <artifactId>onebusaway-gtfs-realtime-api</artifactId>
      <version>1.1.1</version>
    </dependency>


    <!-- RMI-like service for wiring up services between VMs -->
    <dependency>
      <groupId>com.caucho</groupId>
      <artifactId>hessian</artifactId>
    </dependency>

    <!-- Struts 2 -->
    <dependency>
      <groupId>org.apache.struts</groupId>
      <artifactId>struts2-core</artifactId>
    </dependency>
    <dependency>
      <groupId>org.apache.struts</groupId>
      <artifactId>struts2-spring-plugin</artifactId>
    </dependency>
    <dependency>
      <groupId>org.apache.struts</groupId>
      <artifactId>struts2-convention-plugin</artifactId>
    </dependency>
    <dependency>
      <groupId>org.apache.struts</groupId>
      <artifactId>struts2-rest-plugin</artifactId>
    </dependency>

    <!-- We use HttpServletRequest in XmlResult -->
    <dependency>
      <groupId>javax.servlet</groupId>
      <artifactId>jsp-api</artifactId>
      <scope>provided</scope>
    </dependency>

    <!-- For iPhone app notifications -->
    <dependency>
      <groupId>com.notnoop.apns</groupId>
      <artifactId>apns</artifactId>
      <version>0.1.6</version>
    </dependency>

    <dependency>
      <groupId>org.slf4j</groupId>
      <artifactId>slf4j-log4j12</artifactId>
    </dependency>

    <dependency>
      <groupId>junit</groupId>
      <artifactId>junit</artifactId>
      <scope>test</scope>
    </dependency>
	<dependency>
		<groupId>org.tuckey</groupId>
		<artifactId>urlrewritefilter</artifactId>
		<version>3.2.0</version>
		<type>jar</type>
		<scope>compile</scope>
	</dependency>
    
    <!--  support mysql out of the box -->
	<dependency>
		<groupId>mysql</groupId>
		<artifactId>mysql-connector-java</artifactId>
		<version>5.1.17</version>
	</dependency>
    <dependency>
      <groupId>org.mockito</groupId>
      <artifactId>mockito-core</artifactId>
      <scope>test</scope>
    </dependency>
<<<<<<< HEAD
   	<dependency>
=======
	<dependency>
>>>>>>> 43b15c9b
		<groupId>org.tuckey</groupId>
		<artifactId>urlrewritefilter</artifactId>
		<version>3.2.0</version>
		<type>jar</type>
		<scope>compile</scope>
<<<<<<< HEAD
	</dependency> 
=======
	</dependency>
	<dependency>
    	<groupId>com.brsanthu</groupId>
    	<artifactId>google-analytics-java</artifactId>
    	<version>1.1.2</version>
	</dependency>
	<dependency>
		<groupId>org.apache.httpcomponents</groupId>
		<artifactId>httpclient</artifactId>
		<version>4.3.5</version>
	</dependency>
>>>>>>> 43b15c9b
  </dependencies>

  <build>
    <finalName>onebusaway-api-webapp</finalName>
    <plugins>
	  <plugin>
		<groupId>pl.project13.maven</groupId>
		<artifactId>git-commit-id-plugin</artifactId>
		<version>2.1.15</version>
		<executions>
		  <execution>
		    <goals>
			  <goal>revision</goal>
			</goals>
		  </execution>
		</executions>
		<configuration>
		  <prefix>git</prefix>
		  <dateFormat>dd.MM.yyyy '@' HH:mm:ss z</dateFormat>
		  <verbose>true</verbose>
		  <skipPoms>false</skipPoms>
		  <generateGitPropertiesFile>true</generateGitPropertiesFile>
		  <generateGitPropertiesFilename>src/main/resources/git.properties</generateGitPropertiesFilename>
		  <gitDescribe>
			<skip>false</skip>
			<always>true</always>
			<abbrev>7</abbrev>
			<dirty>-dirty</dirty>
			<forceLongFormat>false</forceLongFormat>
		  </gitDescribe>
		</configuration>
	  </plugin>
      <plugin>
        <groupId>org.apache.maven.plugins</groupId>
        <artifactId>maven-resources-plugin</artifactId>
        <executions>
          <execution>
            <id>copy-resources</id>
            <phase>generate-resources</phase>
            <goals>
              <goal>copy-resources</goal>
            </goals>
            <configuration>
              <outputDirectory>${basedir}/src/main/resources</outputDirectory>
              <resources>
                <resource>
                  <directory>src/main/default-resources</directory>
                </resource>
              </resources>
            </configuration>
          </execution>
        </executions>
      </plugin>
    </plugins>
  </build>

</project><|MERGE_RESOLUTION|>--- conflicted
+++ resolved
@@ -3,11 +3,7 @@
   <parent>
     <groupId>org.onebusaway</groupId>
     <artifactId>onebusaway-application-modules</artifactId>
-<<<<<<< HEAD
-    <version>1.1.13-st.5-SNAPSHOT</version>
-=======
-    <version>1.1.14-hart.4-SNAPSHOT</version>
->>>>>>> 43b15c9b
+    <version>1.1.13-st.6-SNAPSHOT</version>
   </parent>
   <artifactId>onebusaway-api-webapp</artifactId>
   <packaging>war</packaging>
@@ -28,11 +24,6 @@
     </dependency>
     <dependency>
       <groupId>org.onebusaway</groupId>
-      <artifactId>onebusaway-transit-data</artifactId>
-      <version>${project.version}</version>
-    </dependency>
-    <dependency>
-      <groupId>org.onebusaway</groupId>
       <artifactId>onebusaway-transit-data-federation</artifactId>
       <version>${project.version}</version>
     </dependency>
@@ -41,7 +32,7 @@
       <artifactId>onebusaway-presentation</artifactId>
       <version>${project.version}</version>
     </dependency>
-    
+
     <!-- This is the original SIRI API implementation that we hope to eventually move away from -->
     <dependency>
       <groupId>org.onebusaway</groupId>
@@ -130,19 +121,12 @@
       <artifactId>mockito-core</artifactId>
       <scope>test</scope>
     </dependency>
-<<<<<<< HEAD
    	<dependency>
-=======
-	<dependency>
->>>>>>> 43b15c9b
 		<groupId>org.tuckey</groupId>
 		<artifactId>urlrewritefilter</artifactId>
 		<version>3.2.0</version>
 		<type>jar</type>
 		<scope>compile</scope>
-<<<<<<< HEAD
-	</dependency> 
-=======
 	</dependency>
 	<dependency>
     	<groupId>com.brsanthu</groupId>
@@ -154,7 +138,6 @@
 		<artifactId>httpclient</artifactId>
 		<version>4.3.5</version>
 	</dependency>
->>>>>>> 43b15c9b
   </dependencies>
 
   <build>
