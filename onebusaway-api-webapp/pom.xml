--- conflicted
+++ resolved
@@ -3,11 +3,7 @@
   <parent>
     <groupId>org.onebusaway</groupId>
     <artifactId>onebusaway-application-modules</artifactId>
-<<<<<<< HEAD
     <version>1.1.16-SNAPSHOT</version>
-=======
-    <version>1.1.15.26-cs-SNAPSHOT</version>
->>>>>>> 0d469e6a
   </parent>
   <artifactId>onebusaway-api-webapp</artifactId>
   <packaging>war</packaging>
@@ -135,12 +131,10 @@
 	<dependency>
     	<groupId>com.brsanthu</groupId>
     	<artifactId>google-analytics-java</artifactId>
-    	<version>1.1.2</version>
 	</dependency>
 	<dependency>
 		<groupId>org.apache.httpcomponents</groupId>
 		<artifactId>httpclient</artifactId>
-		<version>4.3.5</version>
 	</dependency>
   </dependencies>
 
