/**
 * Copyright (C) 2011 Brian Ferris <bdferris@onebusaway.org>
 *
 * Licensed under the Apache License, Version 2.0 (the "License");
 * you may not use this file except in compliance with the License.
 * You may obtain a copy of the License at
 *
 *         http://www.apache.org/licenses/LICENSE-2.0
 *
 * Unless required by applicable law or agreed to in writing, software
 * distributed under the License is distributed on an "AS IS" BASIS,
 * WITHOUT WARRANTIES OR CONDITIONS OF ANY KIND, either express or implied.
 * See the License for the specific language governing permissions and
 * limitations under the License.
 */
package org.onebusaway.api.actions.siri;

import java.io.IOException;
import java.util.ArrayList;
import java.util.Calendar;
import java.util.Date;
import java.util.GregorianCalendar;
import java.util.HashMap;
import java.util.List;
import java.util.Map;

import javax.servlet.http.HttpServletRequest;
import javax.servlet.http.HttpServletResponse;

import org.apache.commons.lang.StringUtils;
import org.apache.struts2.interceptor.ServletRequestAware;
import org.apache.struts2.interceptor.ServletResponseAware;
import org.apache.struts2.rest.DefaultHttpHeaders;
import org.onebusaway.api.actions.api.ApiActionSupport;
import org.onebusaway.geospatial.model.CoordinateBounds;
import org.onebusaway.gtfs.model.AgencyAndId;
import org.onebusaway.presentation.impl.service_alerts.ServiceAlertsHelper;
import org.onebusaway.presentation.services.realtime.RealtimeService;
import org.onebusaway.transit_data.model.StopBean;
import org.onebusaway.transit_data.services.TransitDataService;
import org.onebusaway.transit_data_federation.services.AgencyAndIdLibrary;
import org.springframework.beans.factory.annotation.Autowired;
import org.onebusaway.util.impl.analytics.GoogleAnalyticsServiceImpl;

<<<<<<< HEAD
import uk.org.siri.siri.ErrorDescriptionStructure;
import uk.org.siri.siri.MonitoredStopVisitStructure;
import uk.org.siri.siri.MonitoredVehicleJourneyStructure;
import uk.org.siri.siri.OtherErrorStructure;
import uk.org.siri.siri.ServiceDelivery;
import uk.org.siri.siri.ServiceDeliveryErrorConditionStructure;
import uk.org.siri.siri.Siri;
import uk.org.siri.siri.StopMonitoringDeliveryStructure;

=======
import com.brsanthu.googleanalytics.EventHit;
import com.brsanthu.googleanalytics.PageViewHit;

import uk.org.siri.siri.ErrorDescriptionStructure;
import uk.org.siri.siri.MonitoredStopVisitStructure;
import uk.org.siri.siri.MonitoredVehicleJourneyStructure;
import uk.org.siri.siri.OtherErrorStructure;
import uk.org.siri.siri.ServiceDelivery;
import uk.org.siri.siri.ServiceDeliveryErrorConditionStructure;
import uk.org.siri.siri.Siri;
import uk.org.siri.siri.StopMonitoringDeliveryStructure;

>>>>>>> 43b15c9b
public class StopMonitoringAction extends ApiActionSupport 
  implements ServletRequestAware, ServletResponseAware {

  private static final long serialVersionUID = 1L;
  
  private static final int V3 = 3;
<<<<<<< HEAD
=======
  
  private static final String GA_EVENT_ACTION = "API Key Request";
  
  private static final String GA_EVENT_CATEGORY = "Stop Monitoring";

  @Autowired
  public TransitDataService _transitDataService;
>>>>>>> 43b15c9b

  @Autowired  
  private RealtimeService _realtimeService;
  
  @Autowired
<<<<<<< HEAD
  public TransitDataService _transitDataService;

  @Autowired  
  private RealtimeService _realtimeService;
  
  private Siri _response;
  
  private ServiceAlertsHelper _serviceAlertsHelper = new ServiceAlertsHelper();

  private HttpServletRequest _request;
  
  private HttpServletResponse _servletResponse;
  
  // See urlrewrite.xml as to how this is set.  Which means this action doesn't respect an HTTP Accept: header.
  private String _type = "xml";
  
  public StopMonitoringAction() {
    super(V3);
  }

  public void setType(String type) {
    _type = type;
  }

  public DefaultHttpHeaders index() throws IOException {
=======
  private GoogleAnalyticsServiceImpl _gaService;
  
  private Siri _response;
  
  private ServiceAlertsHelper _serviceAlertsHelper = new ServiceAlertsHelper();

  private HttpServletRequest _request;
  
  private HttpServletResponse _servletResponse;
  
  // See urlrewrite.xml as to how this is set.  Which means this action doesn't respect an HTTP Accept: header.
  private String _type = "xml";
  
  public StopMonitoringAction() {
    super(V3);
  }

  public void setType(String type) {
    _type = type;
  }

  public DefaultHttpHeaders index() throws IOException {
	
	processGoogleAnalytics();
>>>>>>> 43b15c9b

  	long responseTimestamp = getTime();

    _realtimeService.setTime(responseTimestamp);
<<<<<<< HEAD

=======
    
>>>>>>> 43b15c9b
    String directionId = _request.getParameter("DirectionRef");
    
    // We need to support the user providing no agency id which means 'all agencies'.
    // So, this array will hold a single agency if the user provides it or all
    // agencies if the user provides none. We'll iterate over them later while 
    // querying for vehicles and routes
    List<String> agencyIds = new ArrayList<String>();
    
    // Try to get the agency id passed by the user
    String agencyId = _request.getParameter("OperatorRef");
    
    if (agencyId != null) {
      // The user provided an agency id so, use it
      agencyIds.add(agencyId);
    } else {
      // They did not provide an agency id, so interpret that an any/all agencies.
      Map<String,List<CoordinateBounds>> agencies = _transitDataService.getAgencyIdsWithCoverageArea();
      agencyIds.addAll(agencies.keySet());
    }
    
    List<AgencyAndId> stopIds = new ArrayList<AgencyAndId>();
    String stopIdsErrorString = "";
    if (_request.getParameter("MonitoringRef") != null) {
      try {
        // If the user included an agency id as part of the stop id, ignore any OperatorRef arg
        // or lack of OperatorRef arg and just use the included one.
        AgencyAndId stopId = AgencyAndIdLibrary.convertFromString(_request.getParameter("MonitoringRef"));
        if (isValidStop(stopId)) {
          stopIds.add(stopId);
        } else {
          stopIdsErrorString += "No such stop: " + stopId.toString() + ".";
        }
      } catch (Exception e) {
        // The user didn't provide an agency id in the MonitoringRef, so use our list of operator refs
        for (String agency : agencyIds) {
          AgencyAndId stopId = new AgencyAndId(agency, _request.getParameter("MonitoringRef"));
          if (isValidStop(stopId)) {
            stopIds.add(stopId);
          } else {
            stopIdsErrorString += "No such stop: " + stopId.toString() + ". ";
          }
        }
        stopIdsErrorString = stopIdsErrorString.trim();
      }
      if (stopIds.size() > 0) stopIdsErrorString = "";
    } else {
      stopIdsErrorString = "You must provide a MonitoringRef.";
    }
    
    List<AgencyAndId> routeIds = new ArrayList<AgencyAndId>();
    String routeIdsErrorString = "";
    if (_request.getParameter("LineRef") != null) {
      try {
        // Same as above for stop id
        AgencyAndId routeId = AgencyAndIdLibrary.convertFromString(_request.getParameter("LineRef"));
        if (isValidRoute(routeId)) {
          routeIds.add(routeId);
        } else {
          routeIdsErrorString += "No such route: " + routeId.toString() + ".";
        }
      } catch (Exception e) {
        // Same as above for stop id
        for (String agency : agencyIds) {
          AgencyAndId routeId = new AgencyAndId(agency, _request.getParameter("LineRef"));
          if (isValidRoute(routeId)) {
            routeIds.add(routeId);
          } else {
            routeIdsErrorString += "No such route: " + routeId.toString() + ". ";
          }
        }
        routeIdsErrorString = routeIdsErrorString.trim();
      }
      if (routeIds.size() > 0) routeIdsErrorString = "";
    }
    
    String detailLevel = _request.getParameter("StopMonitoringDetailLevel");

    int maximumOnwardCalls = 0;        
    if (detailLevel != null && detailLevel.equals("calls")) {
      maximumOnwardCalls = Integer.MAX_VALUE;

      try {
        maximumOnwardCalls = Integer.parseInt(_request.getParameter("MaximumNumberOfCallsOnwards"));
      } catch (NumberFormatException e) {
        maximumOnwardCalls = Integer.MAX_VALUE;
      }
    }

    int maximumStopVisits = Integer.MAX_VALUE;        
    try {
      maximumStopVisits = Integer.parseInt(_request.getParameter("MaximumStopVisits"));
    } catch (NumberFormatException e) {
      maximumStopVisits = Integer.MAX_VALUE;
    }

    Integer minimumStopVisitsPerLine = null;        
    try {
      minimumStopVisitsPerLine = Integer.parseInt(_request.getParameter("MinimumStopVisitsPerLine"));
    } catch (NumberFormatException e) {
      minimumStopVisitsPerLine = null;
    }
        
    // Monitored Stop Visits
    List<MonitoredStopVisitStructure> visits = new ArrayList<MonitoredStopVisitStructure>();
    Map<String, MonitoredStopVisitStructure> visitsMap = new HashMap<String, MonitoredStopVisitStructure>();
    
    for (AgencyAndId stopId : stopIds) {
      
      if (!stopId.hasValues()) continue;
      
      // Stop ids can only be valid here because we only added valid ones to stopIds.
      List<MonitoredStopVisitStructure> visitsForStop = _realtimeService.getMonitoredStopVisitsForStop(stopId.toString(), maximumOnwardCalls, responseTimestamp);
      if (visitsForStop != null) visits.addAll(visitsForStop); 
    }
    
    List<MonitoredStopVisitStructure> filteredVisits = new ArrayList<MonitoredStopVisitStructure>();

    Map<AgencyAndId, Integer> visitCountByLine = new HashMap<AgencyAndId, Integer>();
    int visitCount = 0;
    
    for (MonitoredStopVisitStructure visit : visits) {
      MonitoredVehicleJourneyStructure journey = visit.getMonitoredVehicleJourney();

      AgencyAndId thisRouteId = AgencyAndIdLibrary.convertFromString(journey.getLineRef().getValue());
      String thisDirectionId = journey.getDirectionRef().getValue();

      // user filtering
      if (routeIds.size() > 0 && !routeIds.contains(thisRouteId))
        continue;

      if (directionId != null && !thisDirectionId.equals(directionId))
        continue;

      // visit count filters
      Integer visitCountForThisLine = visitCountByLine.get(thisRouteId);
      if (visitCountForThisLine == null) {
        visitCountForThisLine = 0;
      }

      if (visitCount >= maximumStopVisits) {
        if (minimumStopVisitsPerLine == null) {
          break;
        } else {
          if (visitCountForThisLine >= minimumStopVisitsPerLine) {
            continue;       
          }
        }
      }
      
      // unique stops filters
      if (visit.getMonitoredVehicleJourney() == null || 
    		  visit.getMonitoredVehicleJourney().getVehicleRef() == null ||
    		  StringUtils.isBlank(visit.getMonitoredVehicleJourney().getVehicleRef().getValue())){
    	  continue;
      }
      else{
    	  String visitKey = visit.getMonitoredVehicleJourney().getVehicleRef().getValue();
    	  if(visitsMap.containsKey(visit.getMonitoredVehicleJourney().getVehicleRef().getValue())){
    		  if(visit.getMonitoredVehicleJourney().getProgressStatus() == null){
    			  visitsMap.remove(visitKey);
    			  visitsMap.put(visitKey, visit);
    		  }
    		  continue; 
    	  }
    	  else{
    		  visitsMap.put(visit.getMonitoredVehicleJourney().getVehicleRef().getValue(), visit);
    	  }
      }	  
      
      filteredVisits.add(visit);

      visitCount++;       
      visitCountForThisLine++;
      visitCountByLine.put(thisRouteId, visitCountForThisLine);
    }
    visits = filteredVisits;
    
    Exception error = null;
    if (stopIds.size() == 0 || (_request.getParameter("LineRef") != null && routeIds.size() == 0)) {
      String errorString = (stopIdsErrorString + " " + routeIdsErrorString).trim();
      error = new Exception(errorString);
    }
    
    _response = generateSiriResponse(visits, stopIds, error, responseTimestamp);
    
    try {
      this._servletResponse.getWriter().write(getStopMonitoring());
    } catch (IOException e) {
      e.printStackTrace();
    }

    return null;
  }
  
  private boolean isValidRoute(AgencyAndId routeId) {
    if (routeId != null && routeId.hasValues() && this._transitDataService.getRouteForId(routeId.toString()) != null) {
      return true;
    }
    return false;
  }
  
  private boolean isValidStop(AgencyAndId stopId) {
    try {
      StopBean stopBean = _transitDataService.getStop(stopId.toString());
      if (stopBean != null) return true;
    } catch (Exception e) {
      // This means the stop id is not valid.
    }
    return false;
  }
  
  private Siri generateSiriResponse(List<MonitoredStopVisitStructure> visits, List<AgencyAndId> stopIds, Exception error, long responseTimestamp) {
    
    StopMonitoringDeliveryStructure stopMonitoringDelivery = new StopMonitoringDeliveryStructure();
    stopMonitoringDelivery.setResponseTimestamp(new Date(responseTimestamp));
    
    ServiceDelivery serviceDelivery = new ServiceDelivery();
    serviceDelivery.setResponseTimestamp(new Date(responseTimestamp));
    serviceDelivery.getStopMonitoringDelivery().add(stopMonitoringDelivery);
    
    if (error != null) {
      ServiceDeliveryErrorConditionStructure errorConditionStructure = new ServiceDeliveryErrorConditionStructure();
      
      ErrorDescriptionStructure errorDescriptionStructure = new ErrorDescriptionStructure();
      errorDescriptionStructure.setValue(error.getMessage());
      
      OtherErrorStructure otherErrorStructure = new OtherErrorStructure();
      otherErrorStructure.setErrorText(error.getMessage());
      
      errorConditionStructure.setDescription(errorDescriptionStructure);
      errorConditionStructure.setOtherError(otherErrorStructure);
      
      stopMonitoringDelivery.setErrorCondition(errorConditionStructure);
    } else {
      Calendar gregorianCalendar = new GregorianCalendar();
      gregorianCalendar.setTimeInMillis(responseTimestamp);
      gregorianCalendar.add(Calendar.MINUTE, 1);
      stopMonitoringDelivery.setValidUntil(gregorianCalendar.getTime());

      stopMonitoringDelivery.getMonitoredStopVisit().addAll(visits);

      serviceDelivery.setResponseTimestamp(new Date(responseTimestamp));
      
      _serviceAlertsHelper.addSituationExchangeToSiriForStops(serviceDelivery, visits, _transitDataService, stopIds);
      _serviceAlertsHelper.addGlobalServiceAlertsToServiceDelivery(serviceDelivery, _realtimeService);
    }

    Siri siri = new Siri();
    siri.setServiceDelivery(serviceDelivery);
    
    return siri;
  }

  public String getStopMonitoring() {
    try {
      if(_type.equals("xml")) {
        this._servletResponse.setContentType("application/xml");
        return _realtimeService.getSiriXmlSerializer().getXml(_response);
      } else {
        this._servletResponse.setContentType("application/json");
        return _realtimeService.getSiriJsonSerializer().getJson(_response, _request.getParameter("callback"));
      }
    } catch(Exception e) {
      return e.getMessage();
    }
  }

  @Override
  public void setServletRequest(HttpServletRequest request) {
    this._request = request;
  }

  @Override
  public void setServletResponse(HttpServletResponse servletResponse) {
    this._servletResponse = servletResponse;
  }
  
  public HttpServletResponse getServletResponse(){
    return _servletResponse;
<<<<<<< HEAD
=======
  }
  
  private void processGoogleAnalytics(){
	  processGoogleAnalyticsPageView();
	  processGoogleAnalyticsApiKeys();  
  }
  
  private void processGoogleAnalyticsPageView(){
	  _gaService.post(new PageViewHit());
  }
  
  private void processGoogleAnalyticsApiKeys(){
	  String apiKey = _request.getParameter("key"); 
	  if(StringUtils.isBlank(apiKey))
		  apiKey = "Key Information Unavailable";
	  
	  _gaService.post(new EventHit(GA_EVENT_CATEGORY, GA_EVENT_ACTION, apiKey, 1));
>>>>>>> 43b15c9b
  }
  
}<|MERGE_RESOLUTION|>--- conflicted
+++ resolved
@@ -42,7 +42,6 @@
 import org.springframework.beans.factory.annotation.Autowired;
 import org.onebusaway.util.impl.analytics.GoogleAnalyticsServiceImpl;
 
-<<<<<<< HEAD
 import uk.org.siri.siri.ErrorDescriptionStructure;
 import uk.org.siri.siri.MonitoredStopVisitStructure;
 import uk.org.siri.siri.MonitoredVehicleJourneyStructure;
@@ -51,11 +50,8 @@
 import uk.org.siri.siri.ServiceDeliveryErrorConditionStructure;
 import uk.org.siri.siri.Siri;
 import uk.org.siri.siri.StopMonitoringDeliveryStructure;
-
-=======
 import com.brsanthu.googleanalytics.EventHit;
 import com.brsanthu.googleanalytics.PageViewHit;
-
 import uk.org.siri.siri.ErrorDescriptionStructure;
 import uk.org.siri.siri.MonitoredStopVisitStructure;
 import uk.org.siri.siri.MonitoredVehicleJourneyStructure;
@@ -65,15 +61,12 @@
 import uk.org.siri.siri.Siri;
 import uk.org.siri.siri.StopMonitoringDeliveryStructure;
 
->>>>>>> 43b15c9b
 public class StopMonitoringAction extends ApiActionSupport 
   implements ServletRequestAware, ServletResponseAware {
 
   private static final long serialVersionUID = 1L;
   
   private static final int V3 = 3;
-<<<<<<< HEAD
-=======
   
   private static final String GA_EVENT_ACTION = "API Key Request";
   
@@ -81,39 +74,11 @@
 
   @Autowired
   public TransitDataService _transitDataService;
->>>>>>> 43b15c9b
 
   @Autowired  
   private RealtimeService _realtimeService;
   
   @Autowired
-<<<<<<< HEAD
-  public TransitDataService _transitDataService;
-
-  @Autowired  
-  private RealtimeService _realtimeService;
-  
-  private Siri _response;
-  
-  private ServiceAlertsHelper _serviceAlertsHelper = new ServiceAlertsHelper();
-
-  private HttpServletRequest _request;
-  
-  private HttpServletResponse _servletResponse;
-  
-  // See urlrewrite.xml as to how this is set.  Which means this action doesn't respect an HTTP Accept: header.
-  private String _type = "xml";
-  
-  public StopMonitoringAction() {
-    super(V3);
-  }
-
-  public void setType(String type) {
-    _type = type;
-  }
-
-  public DefaultHttpHeaders index() throws IOException {
-=======
   private GoogleAnalyticsServiceImpl _gaService;
   
   private Siri _response;
@@ -138,16 +103,11 @@
   public DefaultHttpHeaders index() throws IOException {
 	
 	processGoogleAnalytics();
->>>>>>> 43b15c9b
 
   	long responseTimestamp = getTime();
 
     _realtimeService.setTime(responseTimestamp);
-<<<<<<< HEAD
-
-=======
-    
->>>>>>> 43b15c9b
+
     String directionId = _request.getParameter("DirectionRef");
     
     // We need to support the user providing no agency id which means 'all agencies'.
@@ -427,8 +387,6 @@
   
   public HttpServletResponse getServletResponse(){
     return _servletResponse;
-<<<<<<< HEAD
-=======
   }
   
   private void processGoogleAnalytics(){
@@ -446,7 +404,6 @@
 		  apiKey = "Key Information Unavailable";
 	  
 	  _gaService.post(new EventHit(GA_EVENT_CATEGORY, GA_EVENT_ACTION, apiKey, 1));
->>>>>>> 43b15c9b
   }
   
 }