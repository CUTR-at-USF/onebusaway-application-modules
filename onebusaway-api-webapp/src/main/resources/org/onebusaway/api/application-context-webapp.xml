<?xml version="1.0" encoding="UTF-8"?>
<!--

    Copyright (C) 2011 Brian Ferris <bdferris@onebusaway.org>

    Licensed under the Apache License, Version 2.0 (the "License");
    you may not use this file except in compliance with the License.
    You may obtain a copy of the License at

            http://www.apache.org/licenses/LICENSE-2.0

    Unless required by applicable law or agreed to in writing, software
    distributed under the License is distributed on an "AS IS" BASIS,
    WITHOUT WARRANTIES OR CONDITIONS OF ANY KIND, either express or implied.
    See the License for the specific language governing permissions and
    limitations under the License.

-->
<!-- Copyright 2008 Brian Ferris Licensed under the Apache License, Version 2.0 (the "License"); you may not use this file 
  except in compliance with the License. You may obtain a copy of the License at http://www.apache.org/licenses/LICENSE-2.0 
  Unless required by applicable law or agreed to in writing, software distributed under the License is distributed on an "AS 
  IS" BASIS, WITHOUT WARRANTIES OR CONDITIONS OF ANY KIND, either express or implied. See the License for the specific language 
  governing permissions and limitations under the License. -->
<beans xmlns="http://www.springframework.org/schema/beans" xmlns:xsi="http://www.w3.org/2001/XMLSchema-instance"
  xmlns:context="http://www.springframework.org/schema/context" xmlns:aop="http://www.springframework.org/schema/aop"
  xmlns:tx="http://www.springframework.org/schema/tx" xmlns:sec="http://www.springframework.org/schema/security"
  xsi:schemaLocation="http://www.springframework.org/schema/beans http://www.springframework.org/schema/beans/spring-beans-2.5.xsd
           http://www.springframework.org/schema/context http://www.springframework.org/schema/context/spring-context-2.5.xsd
           http://www.springframework.org/schema/tx http://www.springframework.org/schema/tx/spring-tx-2.0.xsd
           http://www.springframework.org/schema/aop http://www.springframework.org/schema/aop/spring-aop-2.0.xsd
           http://www.springframework.org/schema/security http://www.springframework.org/schema/security/spring-security-2.0.xsd">

  <import resource="classpath:org/onebusaway/agency_metadata/application-context.xml" />
  <import resource="classpath:org/onebusaway/users/application-context.xml" />
  <import resource="classpath:org/onebusaway/util/application-context.xml" />
  <!-- This turns on automatic annotation configuration -->
  <context:annotation-config />

  <!-- -->
  <aop:aspectj-autoproxy />

<<<<<<< HEAD
  <context:component-scan base-package="org.onebusaway.api.impl" />  
=======
  <context:component-scan base-package="org.onebusaway.api.impl,org.onebusaway.presentation.impl.realtime,org.onebusaway.presentation.services.cachecontrol,org.onebusaway.agency_metadata"/>
  <context:component-scan base-package="org.onebusaway.agency_metadata" />
  
  <bean id="taskScheduler" class="org.springframework.scheduling.concurrent.ThreadPoolTaskScheduler" />
  
  <!-- Configure a default KeyValidationService instance -->
  <bean id="apiKeyValidationService" class="org.onebusaway.users.impl.validation.KeyValidationServiceImpl">
    <property name="providers">
      <list>
        <bean class="org.onebusaway.users.impl.validation.SaltedPasswordValidationProviderV1Impl" />
      </list>
    </property>
  </bean>
  <bean id="createAPIKeyOnInitAction" class="org.onebusaway.users.impl.CreateApiKeyAction" 	>
    	<property name="key" value="OBA" />
  </bean>
  
>>>>>>> fd654e08
</beans><|MERGE_RESOLUTION|>--- conflicted
+++ resolved
@@ -39,9 +39,6 @@
   <!-- -->
   <aop:aspectj-autoproxy />
 
-<<<<<<< HEAD
-  <context:component-scan base-package="org.onebusaway.api.impl" />  
-=======
   <context:component-scan base-package="org.onebusaway.api.impl,org.onebusaway.presentation.impl.realtime,org.onebusaway.presentation.services.cachecontrol,org.onebusaway.agency_metadata"/>
   <context:component-scan base-package="org.onebusaway.agency_metadata" />
   
@@ -59,5 +56,4 @@
     	<property name="key" value="OBA" />
   </bean>
   
->>>>>>> fd654e08
 </beans>