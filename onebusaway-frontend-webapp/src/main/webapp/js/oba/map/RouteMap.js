/*
 * Copyright (c) 2011 Metropolitan Transportation Authority
 *
 * Licensed under the Apache License, Version 2.0 (the "License");
 * you may not use this file except in compliance with the License.
 * You may obtain a copy of the License at
 *
 *         http://www.apache.org/licenses/LICENSE-2.0
 *
 * Unless required by applicable law or agreed to in writing, software
 * distributed under the License is distributed on an "AS IS" BASIS,
 * WITHOUT WARRANTIES OR CONDITIONS OF ANY KIND, either express or implied.
 * See the License for the specific language governing permissions and
 * limitations under the License.
 */

var OBA = window.OBA || {};

OBA.RouteMap = function(mapNode, initCallbackFn, serviceAlertCallbackFn) {	

	var initialized = false;

	var map = null;

	var locationMarker = null;
	var disambiguationMarkers = [];

	var vehiclesByRoute = {};
	var vehiclesById = {};
	var polylinesByRoute = {};
	var hoverPolylinesByRoute = {};
	var stopsById = {};

	var siriVMRequestsByRouteId = {};
	var stopsWithinBoundsRequest = null;
	
	// when hovering over a route in "region" view
	var hoverPolyline = null;
	
	// when hovering over a stop in route view
	var highlightedStop = null;

	// icons for disambiguation markers
	var locationIconArrays = OBA.Config.loadLocationIcons();
	var locationIcons = locationIconArrays[0], activeLocationIcons = locationIconArrays[1], iconShadow = locationIconArrays[2];    
	var normalLocationIcon = locationIcons[0], activeLocationIcon = activeLocationIcons[0];
	    
	// POLYLINE
	function removePolylines(routeId) {
		if(typeof polylinesByRoute[routeId] !== 'undefined') {
			var hoverPolyines = hoverPolylinesByRoute[routeId];

			jQuery.each(hoverPolyines, function(_, polyline) {
				polyline.setMap(null);
			});

			var polylines = polylinesByRoute[routeId];

			jQuery.each(polylines, function(_, polyline) {
				polyline.setMap(null);
			});
			
			delete polylinesByRoute[routeId];
			delete hoverPolylinesByRoute[routeId];
		}
	}
	
	function addPolylines(routeId, encodedPolylines, color) {
		if(typeof polylinesByRoute[routeId] === 'undefined') {
			polylinesByRoute[routeId] = [];
			hoverPolylinesByRoute[routeId] = [];
		}

		jQuery.each(encodedPolylines, function(_, encodedPolyline) {
			var points = OBA.Util.decodePolyline(encodedPolyline);
		
			var latlngs = jQuery.map(points, function(x) {
				return new google.maps.LatLng(x[0], x[1]);
			});

			var options = {
				path: latlngs,
				strokeColor: "#" + color,
				strokeOpacity: 1.0,
				strokeWeight: 3,
				clickable: false,
				map: map,
				zIndex: 2
			};
			
			var shape = new google.maps.Polyline(options);

			var hoverOptions = {
					path: latlngs,
					strokeColor: "#" + color,
					strokeOpacity: 0.6,
					strokeWeight: 10,
					clickable: false,
					visible: false,
					map: map,
					zIndex: 1
			};

			var hoverShape = new google.maps.Polyline(hoverOptions);
		
			polylinesByRoute[routeId].push(shape);
			hoverPolylinesByRoute[routeId].push(hoverShape);
		});	
	}

	// STOPS
	function removeStops(preserveStopsInView) {
		jQuery.each(stopsById, function(_, marker) {
			var stopId = marker.stopId;
				
			if(stopId === OBA.Popups.getPopupStopId()) {
				return true;
			}
			
			if(preserveStopsInView && map.getBounds().contains(marker.getPosition())) {
				return true;
			}
				
			delete stopsById[stopId];				
			marker.setMap(null);
		});
	}
	
	function addStop(stop, successFn) {
		var stopId = stop.id;

		if(typeof stopsById[stopId] !== 'undefined') {
			var marker = stopsById[stopId];
			
	        if(typeof successFn !== 'undefined' && successFn !== null) {
	        	successFn(marker);
	        }
	        
			return marker;
		}
		
		// if we get here, we're adding a new stop marker:
		var name = stop.name;
		var latitude = stop.latitude;
		var longitude = stop.longitude;
		var direction = stop.stopDirection;		
		var directionKey = direction;

		if(directionKey === null) {
			directionKey = "unknown";
		}
		
		var icon = new google.maps.MarkerImage("img/realtime/stop/stop-" + directionKey + ".png",
				new google.maps.Size(21, 21),
				new google.maps.Point(0,0),
				new google.maps.Point(10, 10));
		
		var defaultVisibility = (map.getZoom() < 16) ? false : true;
		var markerOptions = {
				position: new google.maps.LatLng(latitude, longitude),
				icon: icon,
				zIndex: 1,
				title: name,
				stopId: stopId,
				map: map,
				visible: defaultVisibility
				};

        var marker = new google.maps.Marker(markerOptions);
        
        google.maps.event.addListener(marker, "click", function(mouseEvent, routeFilter) {
    	   var stopIdParts = stopId.split("_");
    	   var stopIdWithoutAgency = stopIdParts[1];
    	   
    	   OBA.Config.analyticsFunction("Stop Marker Click", stopIdWithoutAgency);
    	   
    	   OBA.Popups.showPopupWithContentFromRequest(map, this, OBA.Config.stopForId, 
    			   { stopId: stopId },
    			   OBA.Popups.getStopContentForResponse, 
    			   routeFilter);
    	  
    	});

        stopsById[stopId] = marker;		
        
        if(typeof successFn !== 'undefined' && successFn !== null) {
        	successFn(marker);
        }
        
        return marker;
	}
	
	// VEHICLES
	function updateVehicles(routeId) {
		if(typeof vehiclesByRoute[routeId] === 'undefined') {
			vehiclesByRoute[routeId] = {};
		}
		
		var routeIdParts = routeId.split("_");
		var agencyId = routeIdParts[0];
		var routeIdWithoutAgency = routeIdParts[1];
		
		var params = { OperatorRef: agencyId, LineRef: routeIdWithoutAgency };		

		if(OBA.Config.time !== null) {
			params.time = OBA.Config.time;
		}
		
		if(typeof siriVMRequestsByRouteId[routeId] !== 'undefined' && siriVMRequestsByRouteId[routeId] !== null) {
			siriVMRequestsByRouteId[routeId].abort();
		}
		siriVMRequestsByRouteId[routeId] = jQuery.getJSON(OBA.Config.siriVMUrl + "&callback=?", params, 
		function(json) {
			// service alerts
			if(typeof serviceAlertCallbackFn === 'function') {
				if(typeof json.Siri.ServiceDelivery.SituationExchangeDelivery !== 'undefined' && json.Siri.ServiceDelivery.SituationExchangeDelivery.length > 0) {
					serviceAlertCallbackFn(routeId, 
						json.Siri.ServiceDelivery.SituationExchangeDelivery[0].Situations.PtSituationElement);
				}
			}
			
			// service delivery
			var vehiclesByIdInResponse = {};
			jQuery.each(json.Siri.ServiceDelivery.VehicleMonitoringDelivery[0].VehicleActivity, function(_, activity) {
				var latitude = activity.MonitoredVehicleJourney.VehicleLocation.Latitude;
				var longitude = activity.MonitoredVehicleJourney.VehicleLocation.Longitude;
				var orientation = activity.MonitoredVehicleJourney.Bearing;
				var headsign = activity.MonitoredVehicleJourney.DestinationName;
				var routeName = activity.MonitoredVehicleJourney.PublishedLineName;
				var hasRealtime = activity.MonitoredVehicleJourney.Monitored;
				var vehicleType = activity.MonitoredVehicleJourney.VehicleMode[0];
				
				var tripId = activity.MonitoredVehicleJourney.FramedVehicleJourneyRef.DatedVehicleJourneyRef;
				
				var vehicleId = activity.MonitoredVehicleJourney.VehicleRef;
				var vehicleIdParts = vehicleId.split("_");
				var vehicleIdWithoutAgency = vehicleIdParts[1];
				var marker = vehiclesById[vehicleId];
<<<<<<< HEAD
				var markerImage = 'img/realtime/vehicle/vehicle-';
				var newMarker = false;
=======
				var markerImage = 'img/realtime/' + vehicleType + '/' + vehicleType + '-';
>>>>>>> 62372223
				
				// has route been removed while in the process of updating?
				if(typeof vehiclesByRoute[routeId] === 'undefined') {
					return false;
				}

				// create marker if it doesn't exist				
				if(typeof marker === 'undefined' || marker === null) {
					var markerOptions = {
						zIndex: 3,
						map: map,
						title: "Vehicle " + vehicleIdWithoutAgency + ", " + routeName + " to " + headsign,
						vehicleId: vehicleId,
						routeId: routeId
					};

					newMarker =true;
					marker = new google.maps.Marker(markerOptions);
			        
			    	google.maps.event.addListener(marker, "click", function(mouseEvent) {
			    		OBA.Config.analyticsFunction("Vehicle Marker Click", vehicleIdWithoutAgency);

			    		OBA.Popups.showPopupWithContentFromRequest(map, this, OBA.Config.siriVMUrl + "&callback=?", 
			    				{ OperatorRef: agencyId, VehicleRef: vehicleIdWithoutAgency, MaximumNumberOfCallsOnwards: "3", VehicleMonitoringDetailLevel: "calls", TripId: tripId }, 
			    				OBA.Popups.getVehicleContentForResponse, null);
			    	});
				}
				
				// change marker image depending on whether realtime data is available
				if(typeof hasRealtime === 'undefined' || hasRealtime === null || hasRealtime == false){
					markerImage = 'img/scheduled/' + vehicleType + '/' + vehicleType + '-';
				}
				
				// icon
				var orientationAngle = "unknown";
				if(orientation !== null && orientation !== 'NaN') {
					orientationAngle = Math.floor(orientation / 5) * 5;
				}
					
				var icon = new google.maps.MarkerImage(markerImage + orientationAngle + ".png",
						new google.maps.Size(51, 51),
						new google.maps.Point(0,0),
						new google.maps.Point(25, 25));

				marker.setIcon(icon);
				
				
				var position = new google.maps.LatLng(latitude, longitude);
				
				if(newMarker){
					marker.setPosition(position);
				}
				else{
					marker.animateTo(position);
				}
				
				// (mark that this vehicle is still in the response)
				vehiclesByIdInResponse[vehicleId] = true;

				// maps used to keep track of marker
				vehiclesByRoute[routeId][vehicleId] = marker;
				vehiclesById[vehicleId] = marker; 
			});
			
			// remove vehicles from map that are no longer in the response, for all routes in the query
			jQuery.each(vehiclesById, function(vehicleOnMap_vehicleId, vehicleOnMap) {
				if(typeof vehiclesByIdInResponse[vehicleOnMap_vehicleId] === 'undefined') {
					var vehicleOnMap_routeId = vehicleOnMap.routeId;
					
					// the route of the vehicle on the map wasn't in the query, so don't check it.
					if(routeId !== vehicleOnMap_routeId) {
						return;
					}
					
					vehicleOnMap.setMap(null);
					delete vehiclesById[vehicleOnMap_vehicleId];
					delete vehiclesByRoute[vehicleOnMap_routeId][vehicleOnMap_vehicleId];
				}
			});
		});
	}
	
	function removeVehicles(routeId) {
		if(typeof vehiclesByRoute[routeId] !== 'undefined') {
			var vehicles = vehiclesByRoute[routeId];
			delete vehiclesByRoute[routeId];
			
			jQuery.each(vehicles, function(_, marker) {
				var vehicleId = marker.vehicleId;
				
				marker.setMap(null);
				delete vehiclesById[vehicleId];
			});
		}
	}
	
	// MISC	
	function removeDisambiguationMarkers() {
		jQuery.each(disambiguationMarkers, function(_, marker) {
			marker.setMap(null);
		});
	}
	
	function removeHoverPolyline() {
		if(hoverPolyline !== null) {
			jQuery.each(hoverPolyline, function(_, polyline) {
				polyline.setMap(null);
			});
		}
		
		hoverPolyline = null;
	}
	
	function unhighlightStop() {
		if(highlightedStop !== null) {
			var previousVisibility = highlightedStop.previousVisibility;
			if(OBA.Popups.getPopupStopId() !== highlightedStop.stopId) {
				highlightedStop.setVisible(previousVisibility);
				highlightedStop.previousVisibility = null;
			}
			
			highlightedStop.setIcon(highlightedStop.previousIcon);
			highlightedStop.previousIcon = null;
		}
		highlightedStop = null;
	}
		
	//////////////////// CONSTRUCTOR /////////////////////

	map = new OBA.GoogleMapWrapper(document.getElementById("map"));
	
	// If there is no configured map center and zoom...
	// Zoom/pan the map to the area specified from our configuration Javascrit that gets its
	// values from the server dynamically on page load.
	if (!OBA.Config.mapCenterLat || !OBA.Config.mapCenterLon || !OBA.Config.mapZoom) {
		var swCorner = new google.maps.LatLng(OBA.Config.mapBounds.swLat, OBA.Config.mapBounds.swLon);
		var neCorner = new google.maps.LatLng(OBA.Config.mapBounds.neLat, OBA.Config.mapBounds.neLon);
		var bounds = new google.maps.LatLngBounds(swCorner, neCorner);
		map.fitBounds(bounds);
	}
	
	// when map is idle ("ready"), initialize the rest of the google maps stuff, if we haven't already.
	// otherwise, refresh the stops on the map after the user is done panning.
	google.maps.event.addListener(map, "idle", function() {
		// start adding things to map once it's ready...
		if(initialized === false) {
			initialized = true;

			if(typeof initCallbackFn === 'function') {
				initCallbackFn();
			}
		}
		
		// request list of stops in viewport when user stops moving map
		if(map.getZoom() < 16) {
			removeStops(false);
		} else {	
			if(stopsWithinBoundsRequest !== null) {
				stopsWithinBoundsRequest.abort();
			}
			stopsWithinBoundsRequest = jQuery.getJSON(OBA.Config.stopsWithinBoundsUrl + "?callback=?", { bounds: map.getBounds().toUrlValue() }, 
			function(json) {
				removeStops(true);
				
				jQuery.each(json.stops, function(_, stop) {
					addStop(stop, null);					
				});
			});
		}
	});
	
	// timer to update data periodically 
	setInterval(function() {
		jQuery.each(vehiclesByRoute, function(routeId, vehicles) {
			updateVehicles(routeId);
		});
	}, OBA.Config.refreshInterval);

	//////////////////// PUBLIC INTERFACE /////////////////////
	return {
		// STOP HOVER 
		highlightStop: function(stopResult) {
			unhighlightStop();
			
			var stopMarker = stopsById[stopResult.id];
			if(typeof stopMarker === 'undefined') {
				stopMarker = addStop(stopResult, null);
			}

			var direction = stopResult.stopDirection;		
			var directionKey = direction;

			if(directionKey === null) {
				directionKey = "unknown";
			}
			
			var highlightedIcon = new google.maps.MarkerImage("img/realtime/stop/stop-" + directionKey + "-active.png",
					new google.maps.Size(21, 21),
					new google.maps.Point(0,0),
					new google.maps.Point(10, 10));
		
			stopMarker.previousIcon = stopMarker.getIcon();
			stopMarker.setIcon(highlightedIcon);
			
			stopMarker.previousVisibility = stopMarker.getVisible();
			stopMarker.setVisible(true);
			
			highlightedStop = stopMarker;
		},
		
		unhighlightStop: unhighlightStop,
		
		// ROUTE HOVER

		// these methods are for routes that are *not* on the map yet
		removeHoverPolyline: removeHoverPolyline,
		
		showHoverPolyline: function(encodedPolylines, color) {
			hoverPolyline = [];
			jQuery.each(encodedPolylines, function(_, encodedPolyline) {
				var points = OBA.Util.decodePolyline(encodedPolyline);
			
				var latlngs = jQuery.map(points, function(x) {
					return new google.maps.LatLng(x[0], x[1]);
				});

				var shape = new google.maps.Polyline({
					path: latlngs,
					strokeColor: "#" + color,
					strokeOpacity: 0.7,
					strokeWeight: 3,
					map: map
				});

				var hoverShape = new google.maps.Polyline({
					path: latlngs,
					strokeColor: "#" + color,
					strokeOpacity: 0.6,
					strokeWeight: 10,
					map: map
				});

				hoverPolyline.push(shape);
				hoverPolyline.push(hoverShape);
			});
		},
		
		// these methods are for routes *already on* the map
		highlightRoute: function(routeId) {
			var polylines = hoverPolylinesByRoute[routeId];
			
			if(polylines !== null) {
				jQuery.each(polylines, function(_, polyline) {
					polyline.setVisible(true);
				});
			}
		},
		
		unhighlightRoute: function(routeId) {
			var polylines = hoverPolylinesByRoute[routeId];
			
			if(polylines !== null) {
				jQuery.each(polylines, function(_, polyline) {
					polyline.setVisible(false);
				});
			}
		},
		
		// ROUTE/STOP DISPLAY
		addStop: addStop,

		addRoute: function(routeResult) {
			// already on map
			if(typeof polylinesByRoute[routeResult.id] !== 'undefined') {
				return;
			}

			jQuery.each(routeResult.directions, function(_, direction) {
				addPolylines(routeResult.id, direction.polylines, routeResult.color);
			});

			updateVehicles(routeResult.id);
		},
		
		reset: function() {
			OBA.Popups.reset();
			
			removeHoverPolyline();
			removeDisambiguationMarkers();
			
			if(locationMarker !== null) {
				locationMarker.setMap(null);
			}
			
			jQuery.each(polylinesByRoute, function(routeAndAgencyId, _) {
				if(routeAndAgencyId === null) {
					return;
				}

				removePolylines(routeAndAgencyId);
				removeVehicles(routeAndAgencyId);
				removeStops(false);
			});
		},
		
		panToRoute: function(routeId) {
			var polylines = polylinesByRoute[routeId];

			if(polylines === null) {
				return;
			}
			
			var newBounds = new google.maps.LatLngBounds();
			jQuery.each(polylines, function(_, polyline) {
				if (typeof polyline !== 'undefined') { 
					var coordinates = polyline.getPath();

					for (var k=0; k < coordinates.length; k++) {
						var coordinate = coordinates.getAt(k);
						newBounds.extend(coordinate);
					}
				}
			});

			map.fitBounds(newBounds);
		},

		showPopupForStopId: function(stopId, routeFilter) {
			var stopMarker = stopsById[stopId];

			if(typeof stopMarker === 'undefined') {
				return false;
			}
			
			stopMarker.setVisible(true);

			google.maps.event.trigger(stopMarker, "click", null, routeFilter);
		},
		
		// LOCATION SEARCH
		addLocationMarker: function(latlng, address, neighborhood) {
			var markerOptions = {
				position: latlng,
		        icon: normalLocationIcon,
		        zIndex: 2,
		        title: address,
		        map: map,
		        shadow: iconShadow
			};
			
			locationMarker = new google.maps.Marker(markerOptions);

			google.maps.event.addListener(locationMarker, "click", function(mouseEvent) {
				var content = '<h3><b>' + address + '</b></h3>';

				if (neighborhood !== null) {
		    		content += neighborhood;
		    	}
	    		
				OBA.Popups.showPopupWithContent(map, locationMarker, content);
	    	});

			google.maps.event.addListener(locationMarker, "mouseover", function(mouseEvent) {
		    	locationMarker.setIcon(activeLocationIcon);
	    	});
	    	
			google.maps.event.addListener(locationMarker, "mouseout", function(mouseEvent) {
		    	locationMarker.setIcon(normalLocationIcon);
	    	});
		},
		
		showLocation: function(latlon) {
			map.panTo(latlon);			
			map.setZoom(16);
		},
		
		showBounds: function(bounds) {
			map.fitBounds(bounds);
		},
		
		// DISAMBIGUATION
		addDisambiguationMarker: function(latlng, address, neighborhood, i) {
			var locationIcon = (i !== undefined && i < 10) ? locationIcons[i] : normalLocationIcon;
			var markerOptions = {
					position: latlng,
		            icon: locationIcon,
		            zIndex: 2,
		            title: address,
		            map: map,
		            shadow: iconShadow
			};

		    var marker = new google.maps.Marker(markerOptions);
		    disambiguationMarkers.push(marker);

	    	google.maps.event.addListener(marker, "click", function(mouseEvent) {
	    		var content = '<h3><b>' + address + '</b></h3>';

	    		if(neighborhood !== null) {
	    			content += neighborhood;
	    		}

	    		OBA.Popups.showPopupWithContent(map, marker, content);
	    	});

	    	return marker;
		},
		
		highlightDisambiguationMarker: function(marker, i) {
			marker.setAnimation(google.maps.Animation.BOUNCE);

			if(i !== undefined) {
				marker.setIcon(activeLocationIcons[i]);
			} else {
				marker.setIcon(activeLocationIcon);
			}
		},

		unhighlightDisambiguationMarker: function(marker, i) {
			marker.setAnimation(null);

			if(i !== undefined) {
				marker.setIcon(locationIcons[i]);
			} else {
				marker.setIcon(normalLocationIcon);
			}
		},
		
		// WIZARD
		registerMapListener: function(listener, fx) {
			return google.maps.event.addListener(map, listener, fx);
		},

		unregisterMapListener: function(registeredName) {
			google.maps.event.removeListener(registeredName);
		},
		
		registerStopBubbleListener: function(obj, trigger) {
			return OBA.Popups.registerStopBubbleListener(obj, trigger);
		},

		unregisterStopBubbleListener: function() {
			return OBA.Popups.unregisterStopBubbleListener();
		}
	};
};<|MERGE_RESOLUTION|>--- conflicted
+++ resolved
@@ -236,13 +236,9 @@
 				var vehicleIdParts = vehicleId.split("_");
 				var vehicleIdWithoutAgency = vehicleIdParts[1];
 				var marker = vehiclesById[vehicleId];
-<<<<<<< HEAD
-				var markerImage = 'img/realtime/vehicle/vehicle-';
 				var newMarker = false;
-=======
 				var markerImage = 'img/realtime/' + vehicleType + '/' + vehicleType + '-';
->>>>>>> 62372223
-				
+
 				// has route been removed while in the process of updating?
 				if(typeof vehiclesByRoute[routeId] === 'undefined') {
 					return false;
