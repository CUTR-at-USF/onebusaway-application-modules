--- conflicted
+++ resolved
@@ -2,11 +2,7 @@
     <parent>
         <groupId>org.onebusaway</groupId>
         <artifactId>onebusaway-application-modules</artifactId>
-<<<<<<< HEAD
-        <version>1.1.15.30-st-SNAPSHOT</version>
-=======
-        <version>1.1.15.31-cs-SNAPSHOT</version>
->>>>>>> 38780740
+        <version>1.1.15.31-st-SNAPSHOT</version>
     </parent>
     <modelVersion>4.0.0</modelVersion>
     <artifactId>onebusaway-gwt-common</artifactId>
