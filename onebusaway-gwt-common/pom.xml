<project xmlns="http://maven.apache.org/POM/4.0.0" xmlns:xsi="http://www.w3.org/2001/XMLSchema-instance" xsi:schemaLocation="http://maven.apache.org/POM/4.0.0 http://maven.apache.org/maven-v4_0_0.xsd">
    <parent>
        <groupId>org.onebusaway</groupId>
        <artifactId>onebusaway-application-modules</artifactId>
<<<<<<< HEAD
        <version>1.1.16-SNAPSHOT</version>
=======
        <version>1.1.15.47-cs-SNAPSHOT</version>
>>>>>>> a4b80584
    </parent>
    <modelVersion>4.0.0</modelVersion>
    <artifactId>onebusaway-gwt-common</artifactId>

    <name>onebusaway-gwt-common</name>

    <dependencies>

        <!-- OneBusAway Dependencies -->
        <dependency>
            <groupId>org.onebusaway</groupId>
            <artifactId>onebusaway-presentation</artifactId>
            <version>${project.version}</version>
        </dependency>

        <!-- GWT -->
        <dependency>
            <groupId>com.google.gwt</groupId>
            <artifactId>gwt-servlet</artifactId>
            <version>${gwt-version}</version>
            <scope>runtime</scope>
        </dependency>
        <dependency>
            <groupId>com.google.gwt</groupId>
            <artifactId>gwt-user</artifactId>
            <version>${gwt-version}</version>
            <scope>provided</scope>
        </dependency>
        <dependency>
            <groupId>com.google.gwt</groupId>
            <artifactId>gwt-maps</artifactId>
            <scope>provided</scope>
        </dependency>
        <dependency>
            <groupId>com.google.gwt</groupId>
            <artifactId>gwt-search</artifactId>
            <scope>provided</scope>
        </dependency>
        <dependency>
            <groupId>com.allen_sauer.gwt</groupId>
            <artifactId>gwt-voices</artifactId>
            <version>1.7.0</version>
        </dependency>

        <dependency>
            <groupId>junit</groupId>
            <artifactId>junit</artifactId>
            <scope>test</scope>
        </dependency>
        <dependency>
            <groupId>org.mockito</groupId>
            <artifactId>mockito-core</artifactId>
            <scope>test</scope>
        </dependency>

    </dependencies>

    <build>
        <finalName>onebusaway-gwt-common</finalName>
        <plugins>
            <plugin>
                <groupId>org.codehaus.mojo</groupId>
                <artifactId>gwt-maven-plugin</artifactId>
                <configuration>
                    <modules>
                        <!-- 
                        <module>org.onebusaway.webapp.gwt.AgenciesMap</module>
                        <module>org.onebusaway.webapp.gwt.BookmarkEditApplication</module>
                        <module>org.onebusaway.webapp.gwt.MobileApplication</module>
                        <module>org.onebusaway.webapp.gwt.NotificationWidgetApplication</module>
                        <module>org.onebusaway.webapp.gwt.OneBusAwayStandardApplication</module>
                        <module>org.onebusaway.webapp.gwt.SearchLocationLibrary</module>
                        <module>org.onebusaway.webapp.gwt.WhereStopFinderRefineViewApplication</module>
                        <module>org.onebusaway.webapp.gwt.WhereStopFinderStandardApplication</module>
                        -->
                    </modules>
                    <gwtVersion>${gwt-version}</gwtVersion>
                    <webappDirectory>${project.build.directory}/gwt</webappDirectory>
                    <hostedWebapp>${project.build.directory}/gwt</hostedWebapp>
                </configuration>
                <executions>
                    <execution>
                        <id>compile</id>
                        <goals>
                            <goal>compile</goal>
                        </goals>
                        <phase>prepare-package</phase>
                    </execution>
                </executions>
            </plugin>
        </plugins>
    </build>

</project><|MERGE_RESOLUTION|>--- conflicted
+++ resolved
@@ -2,11 +2,7 @@
     <parent>
         <groupId>org.onebusaway</groupId>
         <artifactId>onebusaway-application-modules</artifactId>
-<<<<<<< HEAD
-        <version>1.1.16-SNAPSHOT</version>
-=======
-        <version>1.1.15.47-cs-SNAPSHOT</version>
->>>>>>> a4b80584
+        <version>1.1.17-SNAPSHOT</version>
     </parent>
     <modelVersion>4.0.0</modelVersion>
     <artifactId>onebusaway-gwt-common</artifactId>
