/**
 * Copyright (C) 2015 Cambridge Systematics, Inc.
 *
 * Licensed under the Apache License, Version 2.0 (the "License");
 * you may not use this file except in compliance with the License.
 * You may obtain a copy of the License at
 *
 *         http://www.apache.org/licenses/LICENSE-2.0
 *
 * Unless required by applicable law or agreed to in writing, software
 * distributed under the License is distributed on an "AS IS" BASIS,
 * WITHOUT WARRANTIES OR CONDITIONS OF ANY KIND, either express or implied.
 * See the License for the specific language governing permissions and
 * limitations under the License.
 */
package org.onebusaway.watchdog.api;

import java.io.File;
import java.io.IOException;
import java.lang.annotation.Annotation;
import java.lang.reflect.Method;
import java.net.URL;
import java.util.ArrayList;
import java.util.Enumeration;
import java.util.List;

import javax.ws.rs.DELETE;
import javax.ws.rs.DefaultValue;
import javax.ws.rs.GET;
import javax.ws.rs.POST;
import javax.ws.rs.PUT;
import javax.ws.rs.Path;
import javax.ws.rs.PathParam;
import javax.ws.rs.QueryParam;
import javax.ws.rs.core.Request;

import org.apache.wink.common.annotations.Parent;

/**
 * Explores the Java classes in a given package, looking for annotations 
 *  indicating REST endpoints. These are written to an HTML table, documenting
 *  basic information about all the known endpoints.
 *
 *  Borrowed from http://dalelane.co.uk/blog/?p=1871
 * 
 *  Borrowed from http://dalelane.co.uk/blog/?p=1871
 *
 * @author Dale Lane (dale.lane@gmail.com)
 */
public class RESTEndpointsDocumenter {

<<<<<<< HEAD
=======
    
>>>>>>> 0d6fdf2e
    /**
     * Returns REST endpoints defined in Java classes in the specified package.
     */
    @SuppressWarnings("rawtypes")
    public List<Endpoint> findRESTEndpoints(String basepackage) throws IOException, ClassNotFoundException {
        List<Endpoint> endpoints = new ArrayList<Endpoint>();
        
        List<Class> classes = getClasses(basepackage);

        for (Class<?> clazz : classes) {
            Annotation annotation = clazz.getAnnotation(Path.class);
            if (annotation != null) {
                
                String basePath = getRESTEndpointPath(clazz);                    
                Method[] methods = clazz.getMethods();
                for (Method method : methods) {
                    if (method.isAnnotationPresent(GET.class)){
                        endpoints.add(createEndpoint(method, MethodEnum.GET, clazz, basePath));
                    }
                    else if (method.isAnnotationPresent(PUT.class)){
                        endpoints.add(createEndpoint(method, MethodEnum.PUT, clazz, basePath));                          
                    }
                    else if (method.isAnnotationPresent(POST.class)){
                        endpoints.add(createEndpoint(method, MethodEnum.POST, clazz, basePath));                           
                    }
                    else if (method.isAnnotationPresent(DELETE.class)){
                        endpoints.add(createEndpoint(method, MethodEnum.DELETE, clazz, basePath));
                    }
                }
            }
        }
        
        return endpoints;
    }
    
    
    /**
     * Create an endpoint object to represent the REST endpoint defined in the 
     *  specified Java method.
     */
    private Endpoint createEndpoint(Method javaMethod, MethodEnum restMethod, Class<?> clazz, String classUri){
        Endpoint newEndpoint = new Endpoint();
        newEndpoint.method = restMethod;
        newEndpoint.javaMethodName = javaMethod.getName();
        newEndpoint.javaClass = clazz.getName();
        
        Path path = javaMethod.getAnnotation(Path.class);
        if (path != null){
            newEndpoint.uri = classUri + path.value();
        }
        else {
            newEndpoint.uri = classUri;
        }
        discoverParameters(javaMethod, newEndpoint);
        return newEndpoint;
    }
    
    /**
     * Get the parameters for the specified endpoint from the provided java method.
     */
    @SuppressWarnings("rawtypes")
    private void discoverParameters(Method method, Endpoint endpoint){

        Annotation[][] annotations = method.getParameterAnnotations();
        Class[] parameterTypes = method.getParameterTypes();

        for (int i=0; i < parameterTypes.length; i++){
            Class parameter = parameterTypes[i];
            
            // ignore parameters used to access context
            if ((parameter == Request.class) || 
                (parameter == javax.servlet.http.HttpServletResponse.class) ||
                (parameter == javax.servlet.http.HttpServletRequest.class)){
                continue;
            }
            
            EndpointParameter nextParameter = new EndpointParameter();
            nextParameter.javaType = parameter.getName();
            
            Annotation[] parameterAnnotations = annotations[i];
            for (Annotation annotation : parameterAnnotations) {
                if (annotation instanceof PathParam){
                    nextParameter.parameterType = ParameterType.PATH;
                    PathParam pathparam = (PathParam)annotation;
                    nextParameter.name = pathparam.value();
                }
                else if (annotation instanceof QueryParam) {
                    nextParameter.parameterType = ParameterType.QUERY;
                    QueryParam queryparam = (QueryParam)annotation;
                    nextParameter.name = queryparam.value();
                }
                else if (annotation instanceof DefaultValue) {
                    DefaultValue defaultvalue = (DefaultValue)annotation;
                    nextParameter.defaultValue = defaultvalue.value();
                }
            }
            
            switch (nextParameter.parameterType){
                case PATH:
                    endpoint.pathParameters.add(nextParameter);
                    break;
                case QUERY:
                    endpoint.queryParameters.add(nextParameter);
                    break;
                case PAYLOAD:
                    endpoint.payloadParameters.add(nextParameter);
                    break;
            }
        }
    }
    
    /**
     * Get the REST endpoint path for the specified class. This involves 
     *  (recursively) looking for @Parent annotations and getting the path for
     *  that class before appending the location in the @Path annotation.
     */
    private String getRESTEndpointPath(Class<?> clazz){
        String path = "";
        while (clazz != null){            
            Annotation annotation = clazz.getAnnotation(Path.class);
            if (annotation != null){
                path = ((Path)annotation).value() + path;
            }
            
            Annotation parent = clazz.getAnnotation(Parent.class);
            if (parent != null){
                clazz = ((Parent)parent).value();
            }
            else {
                clazz = null;
            }
        }
        if (path.endsWith("/") == false){
            path = path + "/";
        }
        return path;
    }
    
    
    /**
     * Returns all of the classes in the specified package (including sub-packages).
     */
    @SuppressWarnings("rawtypes")
    private List<Class> getClasses(String pkg) throws IOException, ClassNotFoundException {
        ClassLoader classloader = Thread.currentThread().getContextClassLoader();
        // turn package into the folder equivalent
        String path = pkg.replace('.', '/');
        Enumeration<URL> resources = classloader.getResources(path);
        List<File> dirs = new ArrayList<File>();
        while (resources.hasMoreElements()) {
            URL resource = resources.nextElement();
            dirs.add(new File(resource.getFile()));
        }
        ArrayList<Class> classes = new ArrayList<Class>();
        for (File directory : dirs) {
            classes.addAll(getClasses(directory, pkg));
        }
        return classes;
    }

    /**
     * Returns a list of all the classes from the package in the specified
     *  directory. Calls itself recursively until no more directories are found. 
     */
    @SuppressWarnings("rawtypes")
    private List<Class> getClasses(File dir, String pkg) throws ClassNotFoundException {
        List<Class> classes = new ArrayList<Class>();
        if (!dir.exists()) {
            return classes;
        }
        File[] files = dir.listFiles();
        for (File file : files) {
            if (file.isDirectory()) {
                classes.addAll(getClasses(file, pkg + "." + file.getName()));
            } else if (file.getName().endsWith(".class")) {
                classes.add(Class.forName(pkg + '.' + file.getName().substring(0, file.getName().length() - 6)));
            }
        }
        return classes;
    }
    
    
    
    //
    // used to store the collection of attributes for a web services endpoint
    //
    
    static final String NEWLINE = System.getProperty("line.separator");
    
    enum MethodEnum { PUT, POST, GET, DELETE }
    enum ParameterType { QUERY, PATH, PAYLOAD }
    
    public class Endpoint {
        String uri;
        MethodEnum method;
        
        String javaClass;
        String javaMethodName;
        
        List<EndpointParameter> queryParameters = new ArrayList<RESTEndpointsDocumenter.EndpointParameter>();
        List<EndpointParameter> pathParameters = new ArrayList<RESTEndpointsDocumenter.EndpointParameter>();
        List<EndpointParameter> payloadParameters = new ArrayList<RESTEndpointsDocumenter.EndpointParameter>();        
    }

    public class EndpointParameter {
        ParameterType parameterType = ParameterType.PAYLOAD;
        String javaType;
        String defaultValue;
        String name;
    }
}<|MERGE_RESOLUTION|>--- conflicted
+++ resolved
@@ -49,10 +49,6 @@
  */
 public class RESTEndpointsDocumenter {
 
-<<<<<<< HEAD
-=======
-    
->>>>>>> 0d6fdf2e
     /**
      * Returns REST endpoints defined in Java classes in the specified package.
      */
