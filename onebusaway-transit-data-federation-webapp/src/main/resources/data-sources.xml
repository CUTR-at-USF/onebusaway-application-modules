--- conflicted
+++ resolved
@@ -5,71 +5,6 @@
 http://www.springframework.org/schema/beans http://www.springframework.org/schema/beans/spring-beans-2.5.xsd
 http://www.springframework.org/schema/context http://www.springframework.org/schema/context/spring-context-2.5.xsd">
 
-<!-- 
-  <bean id="kcmStopModificationStrategy" class="org.onebusaway.transit_data_federation.impl.realtime.gtfs_realtime.KCMStopModificationStrategy" />
-
-    <bean class="org.onebusaway.transit_data_federation.impl.realtime.gtfs_realtime.GtfsRealtimeSource">
-      <property name="tripUpdatesUrl" value="http://data.onebusaway.org/cgi/trip-updates.sh" />
-      <property name="vehiclePositionsUrl" value="http://data.onebusaway.org/cgi/vehicle-positions.sh" />
-      <property name="refreshInterval" value="30"/>
-      <property name="agencyIds">
-                <list>
-                                <value>1</value>
-                                <value>40</value>
-                                <value>23</value>
-                                <value>KMD</value>
-                </list>
-       </property>
-       <property name="stopModificationStrategy" ref="kcmStopModificationStrategy" />
-    </bean>
-
-    <bean id="pierceFtp" class="org.onebusaway.transit_data_federation.impl.realtime.orbcad.FtpDataSource">
-        <property name="servername" value="ops.piercetransit.org" />
-        <property name="username" value="OneBusAway" />
-        <property name="password" value="0n3Bu$@w@y" />
-    </bean>
-
-    <bean id="pierce_transit_avl" class="org.onebusaway.transit_data_federation.impl.realtime.orbcad.OrbcadRecordFtpSource">
-        <property name="dataSource" ref="pierceFtp" />
-        <property name="dataDirectory" value="/orbcad" />
-        <property name="agencyIds">
-            <list>
-                <value>3</value>
-                <value>40</value>
-            </list>
-        </property>
-    </bean>
- -->
-<!--     <bean id="intercity_avl" class="org.onebusaway.transit_data_federation.impl.realtime.orbcad.OrbcadRecordHttpSource"> -->
-<!--         <property name="url" value="http://www.intercitytransit.com/rtacs/busdata.txt" /> -->
-<!--         <property name="agencyIds"> -->
-<!--             <list> -->
-<!--                 <value>19</value> -->
-<!--             </list> -->
-<!--         </property> -->
-<!--     </bean> -->
-<!--     <bean id="wsf_avl" class="org.onebusaway.transit_data_federation.impl.realtime.gtfs_realtime.GtfsRealtimeSource"> -->
-<!--         <property name="tripUpdatesUrl" value="http://admin.staging.obast.org:9999/wsf/tripUpdates" /> -->
-<!--         <property name="vehiclePositionsUrl" value="http://admin.staging.obast.org:9999/wsf/vehiclePositions" /> -->
-<!--         <property name="refreshInterval" value="30"/> -->
-<!--         <property name="agencyIds"> -->
-<!--                 <list> -->
-<!--                         <value>95</value> -->
-<!--                 </list> -->
-<!--         </property> -->
-
-<!-- </bean> -->
-
-<!--     <bean class="org.onebusaway.transit_data_federation.impl.realtime.gtfs_realtime.GtfsRealtimeSource"> -->
-<!--       <property name="tripUpdatesUrl" value="http://STS-TRT-OBAADM:9999/wsf/tripUpdates" /> -->
-<!--       <property name="vehiclePositionsUrl" value="http://STS-TRT-OBAADM:9999/wsf/vehiclePositions" /> -->
-<!--       <property name="refreshInterval" value="60"/> -->
-<!--         <property name="agencyIds"> -->
-<!--             <list> -->
-<!--                 <value>95</value> -->
-<!--             </list> -->
-<!--         </property> -->
-<!--     </bean> -->
 
     <bean id="dataSource"
           class="org.springframework.jndi.JndiObjectFactoryBean">
@@ -85,72 +20,24 @@
                 value="true" />
     </bean>
     
-<!--   <bean class="org.onebusaway.transit_data_federation.impl.realtime.gtfs_realtime.GtfsRealtimeSource"> -->
-<!--     <property name="tripUpdatesUrl" value="http://realtime.prod.obahart.org:8088/trip-updates" /> -->
-<!--     <property name="vehiclePositionsUrl" value="http://realtime.prod.obahart.org:8088/vehicle-positions" /> -->
-<!--     <property name="refreshInterval" value="30" /> -->
-<!--     <property name="agencyId" value="Hillsborough Area Regional Transit" /> -->
-<!--   </bean> -->
-    
-    
     <bean class="org.onebusaway.container.spring.SystemPropertyOverrideConfigurer">
       <property name="order" value="-2" />
       <property name="properties">
           <props>
-<<<<<<< HEAD
-              <prop key="bundlePath">/var/lib/oba/oba-bundle</prop>
-=======
               <prop key="bundlePath">/var/lib/obanyc/no-such-dir</prop>
->>>>>>> 4ea53c3f
          </props>
       </property>
     </bean>
     
-<<<<<<< HEAD
-    <bean class="org.onebusaway.transit_data_federation.impl.realtime.gtfs_realtime.GtfsRealtimeSource">
-    <property name="tripUpdatesUrl" value="http://realtime.prod:8088/trip-updates" />
-    <property name="vehiclePositionsUrl" value="http://realtime.prod:8088/vehicle-positions" />
-    <property name="refreshInterval" value="30" />
-    <property name="agencyId" value="2" />
-  	</bean>
-    
-    
-    <bean id="httpServiceClient" class="org.onebusaway.transit_data_federation.util.HttpServiceClientImpl" >
-      <constructor-arg type="java.lang.String" value="admin"/>
-      <constructor-arg type="java.lang.Integer" value="8080" />
-      <constructor-arg type="java.lang.String" value="/api/" />
-=======
-<!--     <bean id="httpServiceClient" class="org.onebusaway.transit_data_federation.util.HttpServiceClientImpl" > -->
-<!--       <constructor-arg type="java.lang.String" value="admin.staging.obast.org"/> -->
-<!--       <constructor-arg type="java.lang.Integer" value="9999" /> -->
-<!--       <constructor-arg type="java.lang.String" value="/api/" /> -->
-<!--     </bean> -->
-
-
-   <bean class="org.onebusaway.transit_data_federation.impl.realtime.gtfs_realtime.GtfsRealtimeSource">
-    <property name="tripUpdatesUrl" value="http://gtfsrt.qa.wmata.obaweb.org:8080/api/v1/key/qa3273b0/agency/1/command/gtfs-rt/tripUpdates" />
-    <property name="vehiclePositionsUrl" value="http://gtfsrt.qa.wmata.obaweb.org:8080/api/v1/key/qa3273b0/agency/1/command/gtfs-rt/vehiclePositions" />
-    <property name="refreshInterval" value="30" />
-    <property name="agencyIds">
-        <list>
-                <value>1</value>
-        </list>
-        </property>
-        </bean>
-
     <bean id="httpServiceClient" class="org.onebusaway.transit_data_federation.util.HttpServiceClientImpl" >
       <constructor-arg type="java.lang.String" value="localhost"/>
       <constructor-arg type="java.lang.Integer" value="9999" />
       <constructor-arg type="java.lang.String" value="/onebusaway-admin-webapp/api/" />
->>>>>>> 4ea53c3f
     </bean>
-    
+
     <bean id="bundleManagementService" class="org.onebusaway.transit_data_federation.impl.bundle.BundleManagementServiceImpl">
-<<<<<<< HEAD
-      <property name="bundleStoreRoot" value="${bundlePath}" />
-=======
-      <property name="bundleStoreRoot" value="/var/lib/obanyc/oba-wm-bundle" />
->>>>>>> 4ea53c3f
+      <property name="bundleStoreRoot" value="/var/lib/oba/tds/bundle" />
       <property name="standaloneMode" value="false" />
     </bean>
+
 </beans>