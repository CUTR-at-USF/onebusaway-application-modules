/**
 * Copyright (C) 2011 Brian Ferris <bdferris@onebusaway.org>
 * Copyright (C) 2011 Google, Inc.
 *
 * Licensed under the Apache License, Version 2.0 (the "License");
 * you may not use this file except in compliance with the License.
 * You may obtain a copy of the License at
 *
 *         http://www.apache.org/licenses/LICENSE-2.0
 *
 * Unless required by applicable law or agreed to in writing, software
 * distributed under the License is distributed on an "AS IS" BASIS,
 * WITHOUT WARRANTIES OR CONDITIONS OF ANY KIND, either express or implied.
 * See the License for the specific language governing permissions and
 * limitations under the License.
 */
package org.onebusaway.transit_data_federation.bundle.tasks.transit_graph;

import java.util.ArrayList;
import java.util.Collection;
import java.util.Collections;
import java.util.HashMap;
import java.util.List;
import java.util.Map;

import org.onebusaway.collections.MappingLibrary;
import org.onebusaway.gtfs.model.AgencyAndId;
import org.onebusaway.gtfs.model.Frequency;
import org.onebusaway.gtfs.services.GtfsRelationalDao;
import org.onebusaway.transit_data_federation.impl.blocks.FrequencyComparator;
import org.onebusaway.transit_data_federation.impl.transit_graph.BlockConfigurationEntryImpl;
import org.onebusaway.transit_data_federation.impl.transit_graph.BlockEntryImpl;
import org.onebusaway.transit_data_federation.impl.transit_graph.FrequencyEntryImpl;
import org.onebusaway.transit_data_federation.impl.transit_graph.TransitGraphImpl;
import org.onebusaway.transit_data_federation.impl.transit_graph.TripEntryImpl;
import org.onebusaway.transit_data_federation.services.transit_graph.BlockConfigurationEntry;
import org.onebusaway.transit_data_federation.services.transit_graph.BlockTripEntry;
import org.onebusaway.transit_data_federation.services.transit_graph.FrequencyEntry;
import org.onebusaway.transit_data_federation.services.transit_graph.TripEntry;
import org.slf4j.Logger;
import org.slf4j.LoggerFactory;
import org.springframework.beans.factory.annotation.Autowired;
import org.springframework.stereotype.Component;

@Component
public class FrequencyEntriesFactory {

  private Logger _log = LoggerFactory.getLogger(FrequencyEntriesFactory.class);

  private GtfsRelationalDao _gtfsDao;

  @Autowired
  public void setGtfsDao(GtfsRelationalDao gtfsDao) {
    _gtfsDao = gtfsDao;
  }

  public void processFrequencies(TransitGraphImpl graph) {

    Map<AgencyAndId, List<FrequencyEntry>> frequenciesByTripId = new HashMap<AgencyAndId, List<FrequencyEntry>>();

    Collection<Frequency> allFrequencies = _gtfsDao.getAllFrequencies();

    int frequencyIndex = 0;
    Map<AgencyAndId, Integer> exactTimesValueByTrip = new HashMap<AgencyAndId, Integer>();

    for (Frequency frequency : allFrequencies) {

      if (frequencyIndex % 100 == 0)
        _log.info("frequencies: " + (frequencyIndex++) + "/"
            + allFrequencies.size());
      frequencyIndex++;

      processRawFrequency(graph, frequency, frequenciesByTripId, exactTimesValueByTrip);
    }

    FrequencyComparator comparator = new FrequencyComparator();
    for (List<FrequencyEntry> list : frequenciesByTripId.values()) {
      Collections.sort(list, comparator);
    }

    int blockIndex = 0;

    Map<AgencyAndId, List<TripEntryImpl>> tripsByBlockId = MappingLibrary.mapToValueList(
        graph.getTrips(), "block.id");

    for (Map.Entry<AgencyAndId, List<TripEntryImpl>> entry : tripsByBlockId.entrySet()) {

      if (blockIndex % 10 == 0)
        _log.info("block: " + blockIndex + "/" + tripsByBlockId.size());
      blockIndex++;

      AgencyAndId blockId = entry.getKey();
      List<TripEntryImpl> tripsInBlock = entry.getValue();

      Map<AgencyAndId, List<FrequencyEntry>> frequenciesAlongBlockByTripId = new HashMap<AgencyAndId, List<FrequencyEntry>>();

      for (TripEntryImpl trip : tripsInBlock) {
        List<FrequencyEntry> frequencies = frequenciesByTripId.get(trip.getId());
        if (frequencies != null) {
          frequenciesAlongBlockByTripId.put(trip.getId(), frequencies);
        }
      }

      checkForInvalidFrequencyConfigurations(blockId, tripsInBlock,
          frequenciesAlongBlockByTripId);

      applyFrequenciesToBlockTrips(tripsInBlock,
            frequenciesAlongBlockByTripId);
    }
  }

  private void processRawFrequency(TransitGraphImpl graph, Frequency frequency,
      Map<AgencyAndId, List<FrequencyEntry>> frequenciesByTripId,
      Map<AgencyAndId, Integer> exactTimesValueByTrip) {
    AgencyAndId tripId = frequency.getTrip().getId();

    /**
     * The value of frequencies.txt exact_times is expected to be the same
     * across all entries for the same trip id.
     */
    Integer exactTimesValue = exactTimesValueByTrip.get(tripId);
    if (exactTimesValue == null) {
      exactTimesValue = frequency.getExactTimes();
      exactTimesValueByTrip.put(tripId, exactTimesValue);
    } else if (exactTimesValue != frequency.getExactTimes()) {
      throw new IllegalStateException(
          "The value of frequencies.txt exact_times differed for frequency entries with tripId="
              + tripId);
    }

    FrequencyEntryImpl entry = new FrequencyEntryImpl(frequency.getStartTime(),
        frequency.getEndTime(), frequency.getHeadwaySecs(), frequency.getExactTimes());

      List<FrequencyEntry> frequencies = frequenciesByTripId.get(tripId);

      if (frequencies == null) {
        frequencies = new ArrayList<FrequencyEntry>();
        frequenciesByTripId.put(tripId, frequencies);
      }

      frequencies.add(entry);
  }

  private void checkForInvalidFrequencyConfigurations(AgencyAndId blockId,
      List<TripEntryImpl> tripsInBlock,
      Map<AgencyAndId, List<FrequencyEntry>> frequenciesAlongBlockByTripId) {

    if (!frequenciesAlongBlockByTripId.isEmpty()
        && frequenciesAlongBlockByTripId.size() < tripsInBlock.size()) {
      throw new IllegalStateException(
          "can't have mixture of trips with and without frequencies: blockId="
              + blockId);
    }
  }

  private void applyFrequenciesToBlockTrips(List<TripEntryImpl> tripsInBlock,
      Map<AgencyAndId, List<FrequencyEntry>> frequenciesAlongBlockByTripId) {

    BlockEntryImpl blockEntry = tripsInBlock.get(0).getBlock();
    List<BlockConfigurationEntry> configurations = blockEntry.getConfigurations();
    for (int i = 0; i < configurations.size(); i++) {
      BlockConfigurationEntryImpl blockConfig = (BlockConfigurationEntryImpl) configurations.get(i);
      List<FrequencyEntry> frequencies = computeBlockFrequencies(blockEntry,
          blockConfig.getTrips(), frequenciesAlongBlockByTripId);
      blockConfig.setFrequencies(frequencies);
    }
  }
<<<<<<< HEAD

  private void applyFrequencyLabelsToTrips(TransitGraphImpl graph,
      Map<FrequencyRouteLabelKey, List<FrequencyEntry>> frequencyLabelsByKey) {

    for (TripEntry trip : graph.getAllTrips()) {
      List<FrequencyEntry> applicableFrequencyLabels = getApplicableFrequencyLabelsForTrip(
          frequencyLabelsByKey, trip);
      if (applicableFrequencyLabels.isEmpty()) {
        continue;
      } else if (applicableFrequencyLabels.size() > 1) {
        throw new IllegalStateException(
            "multiple applicable frequency labels for tripId=" + trip.getId()
                + " frequencies=" + applicableFrequencyLabels);
      }

      FrequencyEntry frequencyLabel = applicableFrequencyLabels.get(0);
      ((TripEntryImpl) trip).setFrequencyLabel(frequencyLabel);
    }
  }

  private List<FrequencyEntry> getApplicableFrequencyLabelsForTrip(
      Map<FrequencyRouteLabelKey, List<FrequencyEntry>> frequencyLabelsByKey,
      TripEntry trip) {

    AgencyAndId routeId = trip.getRoute().getId();
    AgencyAndId serviceId = trip.getServiceId().getId();
    String directionId = trip.getDirectionId();
    List<AgencyAndId> stopIds = MappingLibrary.map(trip.getStopTimes(),
        "stop.id");

    FrequencyRouteLabelKey keyA = new FrequencyRouteLabelKey(routeId, serviceId);
    FrequencyDirectionLabelKey keyB = new FrequencyDirectionLabelKey(routeId,
        serviceId, directionId);
    FrequencyStopsLabelKey keyC = new FrequencyStopsLabelKey(routeId,
        serviceId, stopIds);

    List<FrequencyEntry> applicableLabels = new ArrayList<FrequencyEntry>();
    FrequencyRouteLabelKey[] keys = {keyA, keyB, keyC};
    for (FrequencyRouteLabelKey key : keys) {
      List<FrequencyEntry> labels = frequencyLabelsByKey.get(key);
      if (labels == null) {
        continue;
      }
      int startTime = trip.getStopTimes().get(0).getDepartureTime();
      for (FrequencyEntry label : labels) {
        if (label.getStartTime() <= startTime && startTime < label.getEndTime()) {
          applicableLabels.add(label);
        }
      }
    }

    return applicableLabels;
  }

  private FrequencyRouteLabelKey getFrequencyLabelKeyForTrip(
      Frequency frequency, TripEntry trip) {
	  if (trip == null) {
		  _log.warn("trip is null for frequency=" + frequency);
		  return null;
	  }
	  if (trip.getRoute() == null) {
		  _log.warn("route is null for trip frequency=" + frequency);
		  return null;
	  }
		  
    AgencyAndId routeId = trip.getRoute().getId();
    AgencyAndId serviceId = trip.getServiceId().getId();

    switch (frequency.getLabelOnly()) {
      // Route
      case 1: {
        return new FrequencyRouteLabelKey(routeId, serviceId);
      }
        // Direction
      case 2: {
        AgencyAndId routeId1 = trip.getRoute().getId();
        AgencyAndId serviceId1 = trip.getServiceId().getId();
        return new FrequencyDirectionLabelKey(routeId1, serviceId1,
            trip.getDirectionId());
      }
        // Stops
      case 3: {
        List<AgencyAndId> stopIds = MappingLibrary.map(trip.getStopTimes(),
            "stop.id");
        return new FrequencyStopsLabelKey(routeId, serviceId, stopIds);
      }
    }
    return null;
  }
=======
  
>>>>>>> 68ae779e

  private List<FrequencyEntry> computeBlockFrequencies(BlockEntryImpl block,
      List<BlockTripEntry> trips,
      Map<AgencyAndId, List<FrequencyEntry>> frequenciesAlongBlock) {

    List<FrequencyEntry> frequencies = null;

    for (BlockTripEntry blockTrip : trips) {
      TripEntry trip = blockTrip.getTrip();
      List<FrequencyEntry> potentialFrequencies = frequenciesAlongBlock.get(trip.getId());

      if (frequencies == null) {
        frequencies = potentialFrequencies;
      } else {
        if (!frequencies.equals(potentialFrequencies)) {
          throw new IllegalStateException(
              "frequency-based trips in same block don't have same frequencies: blockId="
                  + block.getId());
        }
      }
    }

    return frequencies;
  }
}<|MERGE_RESOLUTION|>--- conflicted
+++ resolved
@@ -165,99 +165,6 @@
       blockConfig.setFrequencies(frequencies);
     }
   }
-<<<<<<< HEAD
-
-  private void applyFrequencyLabelsToTrips(TransitGraphImpl graph,
-      Map<FrequencyRouteLabelKey, List<FrequencyEntry>> frequencyLabelsByKey) {
-
-    for (TripEntry trip : graph.getAllTrips()) {
-      List<FrequencyEntry> applicableFrequencyLabels = getApplicableFrequencyLabelsForTrip(
-          frequencyLabelsByKey, trip);
-      if (applicableFrequencyLabels.isEmpty()) {
-        continue;
-      } else if (applicableFrequencyLabels.size() > 1) {
-        throw new IllegalStateException(
-            "multiple applicable frequency labels for tripId=" + trip.getId()
-                + " frequencies=" + applicableFrequencyLabels);
-      }
-
-      FrequencyEntry frequencyLabel = applicableFrequencyLabels.get(0);
-      ((TripEntryImpl) trip).setFrequencyLabel(frequencyLabel);
-    }
-  }
-
-  private List<FrequencyEntry> getApplicableFrequencyLabelsForTrip(
-      Map<FrequencyRouteLabelKey, List<FrequencyEntry>> frequencyLabelsByKey,
-      TripEntry trip) {
-
-    AgencyAndId routeId = trip.getRoute().getId();
-    AgencyAndId serviceId = trip.getServiceId().getId();
-    String directionId = trip.getDirectionId();
-    List<AgencyAndId> stopIds = MappingLibrary.map(trip.getStopTimes(),
-        "stop.id");
-
-    FrequencyRouteLabelKey keyA = new FrequencyRouteLabelKey(routeId, serviceId);
-    FrequencyDirectionLabelKey keyB = new FrequencyDirectionLabelKey(routeId,
-        serviceId, directionId);
-    FrequencyStopsLabelKey keyC = new FrequencyStopsLabelKey(routeId,
-        serviceId, stopIds);
-
-    List<FrequencyEntry> applicableLabels = new ArrayList<FrequencyEntry>();
-    FrequencyRouteLabelKey[] keys = {keyA, keyB, keyC};
-    for (FrequencyRouteLabelKey key : keys) {
-      List<FrequencyEntry> labels = frequencyLabelsByKey.get(key);
-      if (labels == null) {
-        continue;
-      }
-      int startTime = trip.getStopTimes().get(0).getDepartureTime();
-      for (FrequencyEntry label : labels) {
-        if (label.getStartTime() <= startTime && startTime < label.getEndTime()) {
-          applicableLabels.add(label);
-        }
-      }
-    }
-
-    return applicableLabels;
-  }
-
-  private FrequencyRouteLabelKey getFrequencyLabelKeyForTrip(
-      Frequency frequency, TripEntry trip) {
-	  if (trip == null) {
-		  _log.warn("trip is null for frequency=" + frequency);
-		  return null;
-	  }
-	  if (trip.getRoute() == null) {
-		  _log.warn("route is null for trip frequency=" + frequency);
-		  return null;
-	  }
-		  
-    AgencyAndId routeId = trip.getRoute().getId();
-    AgencyAndId serviceId = trip.getServiceId().getId();
-
-    switch (frequency.getLabelOnly()) {
-      // Route
-      case 1: {
-        return new FrequencyRouteLabelKey(routeId, serviceId);
-      }
-        // Direction
-      case 2: {
-        AgencyAndId routeId1 = trip.getRoute().getId();
-        AgencyAndId serviceId1 = trip.getServiceId().getId();
-        return new FrequencyDirectionLabelKey(routeId1, serviceId1,
-            trip.getDirectionId());
-      }
-        // Stops
-      case 3: {
-        List<AgencyAndId> stopIds = MappingLibrary.map(trip.getStopTimes(),
-            "stop.id");
-        return new FrequencyStopsLabelKey(routeId, serviceId, stopIds);
-      }
-    }
-    return null;
-  }
-=======
-  
->>>>>>> 68ae779e
 
   private List<FrequencyEntry> computeBlockFrequencies(BlockEntryImpl block,
       List<BlockTripEntry> trips,
