<?xml version="1.0" encoding="UTF-8"?>
<!--

    Copyright (C) 2011 Brian Ferris <bdferris@onebusaway.org>
    Copyright (C) 2011 Google, Inc.

    Licensed under the Apache License, Version 2.0 (the "License");
    you may not use this file except in compliance with the License.
    You may obtain a copy of the License at

            http://www.apache.org/licenses/LICENSE-2.0

    Unless required by applicable law or agreed to in writing, software
    distributed under the License is distributed on an "AS IS" BASIS,
    WITHOUT WARRANTIES OR CONDITIONS OF ANY KIND, either express or implied.
    See the License for the specific language governing permissions and
    limitations under the License.

-->
<beans xmlns="http://www.springframework.org/schema/beans" xmlns:xsi="http://www.w3.org/2001/XMLSchema-instance"
  xmlns:context="http://www.springframework.org/schema/context" xmlns:aop="http://www.springframework.org/schema/aop"
  xmlns:tx="http://www.springframework.org/schema/tx"
  xsi:schemaLocation="http://www.springframework.org/schema/beans http://www.springframework.org/schema/beans/spring-beans-2.5.xsd
           http://www.springframework.org/schema/context http://www.springframework.org/schema/context/spring-context-2.5.xsd
           http://www.springframework.org/schema/tx http://www.springframework.org/schema/tx/spring-tx-2.0.xsd
           http://www.springframework.org/schema/aop http://www.springframework.org/schema/aop/spring-aop-2.0.xsd">

  <import resource="classpath:org/onebusaway/transit_data_federation/application-context-services.xml" />

   <bean id="httpServiceClient" class="org.onebusaway.transit_data_federation.util.HttpServiceClientImpl" >
      <constructor-arg type="java.lang.String" value="admin"/>
      <constructor-arg type="java.lang.Integer" value="9999" />
      <constructor-arg type="java.lang.String" value="/api/" />
    </bean>
    
    <bean id="bundleManagementService" class="org.onebusaway.transit_data_federation.impl.bundle.BundleManagementServiceImpl">
      <property name="bundleStoreRoot" value="/no/such/directory" />
      <property name="standaloneMode" value="true" />
      <property name="builderMode" value="true" />
    </bean>

  <bean class="org.onebusaway.container.spring.PropertyOverrideConfigurer">
    <property name="properties">
      <props>
        <prop key="ehCacheConfiguration.diskStorePath">${bundleCacheDir}</prop>
      </props>
    </property>
    <property name="order" value="50" />
  </bean>

  <bean id="modifications" class="org.onebusaway.transit_data_federation.model.modifications.Modifications" />

  <context:component-scan base-package="org.onebusaway.transit_data_federation.bundle.tasks" />

  <!-- Task Definitions -->

  <bean class="org.onebusaway.transit_data_federation.bundle.model.TaskDefinition">
    <property name="taskName" value="start" />
    <property name="task" ref="startTask" />
  </bean>

  <bean id="startTask" class="org.onebusaway.transit_data_federation.bundle.tasks.NullTask" />

  <!-- Load GTFS -->

  <bean id="task_gtfs" class="org.onebusaway.transit_data_federation.bundle.model.TaskDefinition">
    <property name="taskName" value="gtfs" />
    <property name="afterTaskName" value="start" />
    <property name="task" ref="loadGtfsTask" />
  </bean>

  <bean id="loadGtfsTask" class="org.onebusaway.transit_data_federation.bundle.tasks.LoadGtfsTask" />

  <!-- Calendar Data -->

  <bean class="org.onebusaway.transit_data_federation.bundle.model.TaskDefinition">
    <property name="taskName" value="calendar_service" />
    <property name="afterTaskName" value="gtfs" />
    <property name="task" ref="calendarServiceTask" />
  </bean>

  <bean id="calendarServiceTask" class="org.onebusaway.transit_data_federation.bundle.tasks.CalendarServiceDataTask" />

  <!-- Transit Graph -->

  <bean class="org.onebusaway.transit_data_federation.bundle.model.TaskDefinition">
    <property name="taskName" value="transit_graph" />
    <property name="afterTaskName" value="calendar_service" />
    <property name="task" ref="tripGraphTask" />
  </bean>

  <bean id="tripGraphTask" class="org.onebusaway.transit_data_federation.bundle.tasks.transit_graph.TransitGraphTask" />

  <!-- -->

  <bean class="org.onebusaway.transit_data_federation.bundle.model.TaskDefinition">
    <property name="taskName" value="block_indices" />
    <property name="afterTaskName" value="transit_graph" />
    <property name="task" ref="blockIndicesTask" />
  </bean>

  <bean id="blockIndicesTask" class="org.onebusaway.transit_data_federation.bundle.tasks.block_indices.BlockIndicesTask" />

  <!-- Narratives Task -->

  <bean class="org.onebusaway.transit_data_federation.bundle.model.TaskDefinition">
    <property name="taskName" value="narratives" />
    <property name="afterTaskName" value="block_indices" />
    <property name="task" ref="narrativesTask" />
  </bean>

  <bean id="narrativesTask" class="org.onebusaway.transit_data_federation.bundle.tasks.GenerateNarrativesTask" />

  <!-- Route Search -->

  <bean class="org.onebusaway.transit_data_federation.bundle.model.TaskDefinition">
    <property name="taskName" value="route_search_index" />
    <property name="afterTaskName" value="narratives" />
    <property name="task" ref="routeCollectionsSearchIndexTask" />
  </bean>

  <bean id="routeCollectionsSearchIndexTask" class="org.onebusaway.transit_data_federation.bundle.tasks.GenerateRouteCollectionSearchIndexTask" />

  <!-- Stop Search -->

  <bean class="org.onebusaway.transit_data_federation.bundle.model.TaskDefinition">
    <property name="taskName" value="stop_search_index" />
    <property name="afterTaskName" value="route_search_index" />
    <property name="task" ref="stopSearchIndexTask" />
  </bean>

  <bean id="stopSearchIndexTask" class="org.onebusaway.transit_data_federation.bundle.tasks.GenerateStopSearchIndexTask" />

  <!-- Shape Geospatial Index -->

  <bean class="org.onebusaway.transit_data_federation.bundle.model.TaskDefinition">
    <property name="taskName" value="shape_geospatial_index" />
    <property name="afterTaskName" value="stop_search_index" />
    <property name="task" ref="shapeGeospatialIndexTask" />
  </bean>

  <bean id="shapeGeospatialIndexTask" class="org.onebusaway.transit_data_federation.bundle.tasks.ShapeGeospatialIndexTask" />

<<<<<<< HEAD
=======
  <!-- OTP Graph -->

  <!-- This is not enabled by default, only enable if you want trip planning support -->
 <!--  <bean class="org.onebusaway.transit_data_federation.bundle.model.TaskDefinition">
    <property name="taskName" value="otp_graph" />
    <property name="afterTaskName" value="shape_geospatial_index" />
    <property name="taskBeanName">
      <idref bean="otpGraphBuidlerTask" />
    </property>
    <property name="enabled" value="false" />
  </bean>

  <bean id="otpGraphBuidlerTask" class="org.opentripplanner.graph_builder.GraphBuilderTask">
    <property name="graphBundle" ref="otpGraphBundle" />
    <property name="graphBuilders">
      <list>
        <ref bean="osmBuilder" />
      </list>
    </property>
    <property name="alwaysRebuild" value="true" />
  </bean> -->

  <bean id="osmBuilder" class="org.opentripplanner.graph_builder.impl.osm.OpenStreetMapGraphBuilderImpl">
    <property name="provider" ref="osmProvider" />
    <property name="defaultAccessPermissionsSource">
      <bean class="org.opentripplanner.graph_builder.impl.osm.DefaultOSMStreetTraversalPermissionsSource" />
    </property>
  </bean>

  <bean id="osmProvider" class="org.opentripplanner.graph_builder.impl.osm.RegionBasedOpenStreetMapProviderImpl">
    <property name="regionsSource">
      <bean class="org.onebusaway.transit_data_federation.bundle.tasks.GtfsStopRegionsSourceImpl" />
    </property>
  </bean>

  <!-- Stop Transfers -->

  <!-- This is not enabled by default, only enable if you want trip planning support -->
  <bean class="org.onebusaway.transit_data_federation.bundle.model.TaskDefinition">
    <property name="taskName" value="stop_transfers" />
    <property name="afterTaskName" value="shape_geospatial_index" />
    <property name="task" ref="stopTransfersTask" />
    <property name="enabled" value="false" />
  </bean>

  <bean id="stopTransfersTask" class="org.onebusaway.transit_data_federation.bundle.tasks.stop_transfers.StopTransfersTask" />

  <!-- Transfer Patterns -->

  <!-- This is not enabled by default, as it should really be run on a cluster -->
  <bean class="org.onebusaway.transit_data_federation.bundle.model.TaskDefinition">
    <property name="taskName" value="transfer_patterns" />
    <property name="afterTaskNames" value="stop_transfers" />
    <property name="task" ref="transferPatternsTask" />
    <property name="enabled" value="false" />
  </bean>

  <bean id="transferPatternsTask" class="org.onebusaway.transit_data_federation.bundle.tasks.transfer_pattern.TransferPatternsTask" />

  <!-- -->

  <bean class="org.onebusaway.transit_data_federation.bundle.model.TaskDefinition">
    <property name="taskName" value="transfer_patterns_hub_analysis" />
    <property name="afterTaskNames" value="transfer_patterns" />
    <property name="task" ref="transferPatternsHubAnalysisTask" />
    <property name="enabled" value="false" />
  </bean>

  <bean id="transferPatternsHubAnalysisTask" class="org.onebusaway.transit_data_federation.bundle.tasks.transfer_pattern.TransferPatternsHubAnalysisTask" />

  <!-- -->

  <bean class="org.onebusaway.transit_data_federation.bundle.model.TaskDefinition">
    <property name="taskName" value="serialized_transfer_patterns" />
    <property name="afterTaskNames" value="transfer_patterns_hub_analysis" />
    <property name="task" ref="serializedTransferPatternsTask" />
    <property name="enabled" value="false" />
  </bean>

  <bean id="serializedTransferPatternsTask" class="org.onebusaway.transit_data_federation.bundle.tasks.transfer_pattern.SerializedTransferPatternsTask" />

  <!-- Trip Planner Test Task -->

  <bean class="org.onebusaway.transit_data_federation.bundle.model.TaskDefinition">
    <property name="taskName" value="trip_planner_test_task" />
    <property name="afterTaskName" value="serialized_transfer_patterns" />
    <property name="task" ref="tripPlannerTestTask" />
    <property name="enabled" value="false" />
  </bean>

  <bean id="tripPlannerTestTask" class="org.onebusaway.transit_data_federation.bundle.tasks.TripPlannerTestTask" />

>>>>>>> fd654e08
  <!-- Block Location History -->

  <bean class="org.onebusaway.transit_data_federation.bundle.model.TaskDefinition">
    <property name="taskName" value="block_location_history" />
    <property name="afterTaskName" value="shape_geospatial_index" />
    <property name="task" ref="blockLocationHistoryTask" />
    <property name="enabled" value="false" />
  </bean>

  <bean id="blockLocationHistoryTask" class="org.onebusaway.transit_data_federation.bundle.tasks.history.BlockLocationHistoryTask" />

  <!-- Pre Cache -->

  <bean class="org.onebusaway.transit_data_federation.bundle.model.TaskDefinition">
    <property name="taskName" value="pre_cache" />
    <property name="afterTaskName" value="block_location_history" />
    <property name="task" ref="preCacheTask" />
  </bean>

  <bean id="preCacheTask" class="org.onebusaway.transit_data_federation.bundle.tasks.PreCacheTask" />


	<!-- GTFS Stats   -->
  <bean class="org.onebusaway.transit_data_federation.bundle.model.TaskDefinition">
    <property name="taskName" value="gtfs_stats" />
    <property name="afterTaskName" value="pre_cache" />
    <property name="task" ref="gtfsStats" />
  </bean>

  <bean id="gtfsStats" class="org.onebusaway.transit_data_federation.bundle.tasks.GtfsStatisticsTask" />
  
      
  <!-- <bean id="bundleManagementService" class="org.onebusaway.transit_data_federation.impl.bundle.SingleBundleManagementServiceImpl" /> -->

</beans><|MERGE_RESOLUTION|>--- conflicted
+++ resolved
@@ -141,101 +141,6 @@
 
   <bean id="shapeGeospatialIndexTask" class="org.onebusaway.transit_data_federation.bundle.tasks.ShapeGeospatialIndexTask" />
 
-<<<<<<< HEAD
-=======
-  <!-- OTP Graph -->
-
-  <!-- This is not enabled by default, only enable if you want trip planning support -->
- <!--  <bean class="org.onebusaway.transit_data_federation.bundle.model.TaskDefinition">
-    <property name="taskName" value="otp_graph" />
-    <property name="afterTaskName" value="shape_geospatial_index" />
-    <property name="taskBeanName">
-      <idref bean="otpGraphBuidlerTask" />
-    </property>
-    <property name="enabled" value="false" />
-  </bean>
-
-  <bean id="otpGraphBuidlerTask" class="org.opentripplanner.graph_builder.GraphBuilderTask">
-    <property name="graphBundle" ref="otpGraphBundle" />
-    <property name="graphBuilders">
-      <list>
-        <ref bean="osmBuilder" />
-      </list>
-    </property>
-    <property name="alwaysRebuild" value="true" />
-  </bean> -->
-
-  <bean id="osmBuilder" class="org.opentripplanner.graph_builder.impl.osm.OpenStreetMapGraphBuilderImpl">
-    <property name="provider" ref="osmProvider" />
-    <property name="defaultAccessPermissionsSource">
-      <bean class="org.opentripplanner.graph_builder.impl.osm.DefaultOSMStreetTraversalPermissionsSource" />
-    </property>
-  </bean>
-
-  <bean id="osmProvider" class="org.opentripplanner.graph_builder.impl.osm.RegionBasedOpenStreetMapProviderImpl">
-    <property name="regionsSource">
-      <bean class="org.onebusaway.transit_data_federation.bundle.tasks.GtfsStopRegionsSourceImpl" />
-    </property>
-  </bean>
-
-  <!-- Stop Transfers -->
-
-  <!-- This is not enabled by default, only enable if you want trip planning support -->
-  <bean class="org.onebusaway.transit_data_federation.bundle.model.TaskDefinition">
-    <property name="taskName" value="stop_transfers" />
-    <property name="afterTaskName" value="shape_geospatial_index" />
-    <property name="task" ref="stopTransfersTask" />
-    <property name="enabled" value="false" />
-  </bean>
-
-  <bean id="stopTransfersTask" class="org.onebusaway.transit_data_federation.bundle.tasks.stop_transfers.StopTransfersTask" />
-
-  <!-- Transfer Patterns -->
-
-  <!-- This is not enabled by default, as it should really be run on a cluster -->
-  <bean class="org.onebusaway.transit_data_federation.bundle.model.TaskDefinition">
-    <property name="taskName" value="transfer_patterns" />
-    <property name="afterTaskNames" value="stop_transfers" />
-    <property name="task" ref="transferPatternsTask" />
-    <property name="enabled" value="false" />
-  </bean>
-
-  <bean id="transferPatternsTask" class="org.onebusaway.transit_data_federation.bundle.tasks.transfer_pattern.TransferPatternsTask" />
-
-  <!-- -->
-
-  <bean class="org.onebusaway.transit_data_federation.bundle.model.TaskDefinition">
-    <property name="taskName" value="transfer_patterns_hub_analysis" />
-    <property name="afterTaskNames" value="transfer_patterns" />
-    <property name="task" ref="transferPatternsHubAnalysisTask" />
-    <property name="enabled" value="false" />
-  </bean>
-
-  <bean id="transferPatternsHubAnalysisTask" class="org.onebusaway.transit_data_federation.bundle.tasks.transfer_pattern.TransferPatternsHubAnalysisTask" />
-
-  <!-- -->
-
-  <bean class="org.onebusaway.transit_data_federation.bundle.model.TaskDefinition">
-    <property name="taskName" value="serialized_transfer_patterns" />
-    <property name="afterTaskNames" value="transfer_patterns_hub_analysis" />
-    <property name="task" ref="serializedTransferPatternsTask" />
-    <property name="enabled" value="false" />
-  </bean>
-
-  <bean id="serializedTransferPatternsTask" class="org.onebusaway.transit_data_federation.bundle.tasks.transfer_pattern.SerializedTransferPatternsTask" />
-
-  <!-- Trip Planner Test Task -->
-
-  <bean class="org.onebusaway.transit_data_federation.bundle.model.TaskDefinition">
-    <property name="taskName" value="trip_planner_test_task" />
-    <property name="afterTaskName" value="serialized_transfer_patterns" />
-    <property name="task" ref="tripPlannerTestTask" />
-    <property name="enabled" value="false" />
-  </bean>
-
-  <bean id="tripPlannerTestTask" class="org.onebusaway.transit_data_federation.bundle.tasks.TripPlannerTestTask" />
-
->>>>>>> fd654e08
   <!-- Block Location History -->
 
   <bean class="org.onebusaway.transit_data_federation.bundle.model.TaskDefinition">
