--- conflicted
+++ resolved
@@ -28,11 +28,7 @@
   <import resource="classpath:org/onebusaway/transit_data_federation/application-context-services.xml" />
 
    <bean id="httpServiceClient" class="org.onebusaway.transit_data_federation.util.HttpServiceClientImpl" >
-<<<<<<< HEAD
-      <constructor-arg type="java.lang.String" value="admin.staging.obast.org"/>
-=======
-      <constructor-arg type="java.lang.String" value="admin.staging.obahart.org"/>
->>>>>>> 43b15c9b
+      <constructor-arg type="java.lang.String" value="admin"/>
       <constructor-arg type="java.lang.Integer" value="9999" />
       <constructor-arg type="java.lang.String" value="/api/" />
     </bean>
