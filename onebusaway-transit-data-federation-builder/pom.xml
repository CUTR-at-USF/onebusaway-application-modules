--- conflicted
+++ resolved
@@ -3,11 +3,7 @@
   <parent>
     <artifactId>onebusaway-application-modules</artifactId>
     <groupId>org.onebusaway</groupId>
-<<<<<<< HEAD
-    <version>1.1.16-SNAPSHOT</version>
-=======
-    <version>1.1.15.47-cs-SNAPSHOT</version>
->>>>>>> a4b80584
+    <version>1.1.17-SNAPSHOT</version>
   </parent>
   <artifactId>onebusaway-transit-data-federation-builder</artifactId>
 
