--- conflicted
+++ resolved
@@ -16,19 +16,6 @@
 			<version>${project.version}</version>
 		</dependency>
 
-<<<<<<< HEAD
-    <dependency>
-      <groupId>org.onebusaway</groupId>
-      <artifactId>onebusaway-gtfs-hibernate-spring</artifactId>
-      <version>${project.version}</version>
-    </dependency>
-    
-    <dependency>
-      <groupId>commons-cli</groupId>
-      <artifactId>commons-cli</artifactId>
-      <version>1.2</version>
-    </dependency>
-=======
 		<dependency>
 			<groupId>org.onebusaway</groupId>
 			<artifactId>onebusaway-gtfs-hibernate-spring</artifactId>
@@ -51,7 +38,6 @@
 			<artifactId>onebusaway-gtfs-transformer-cli</artifactId>
 			<version>${gtfs-version}</version>
 		</dependency>
->>>>>>> fd654e08
 
 		<dependency>
 			<groupId>org.opentripplanner</groupId>
