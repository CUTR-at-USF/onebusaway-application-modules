<project xmlns="http://maven.apache.org/POM/4.0.0" xmlns:xsi="http://www.w3.org/2001/XMLSchema-instance" xsi:schemaLocation="http://maven.apache.org/POM/4.0.0 http://maven.apache.org/maven-v4_0_0.xsd">
    <modelVersion>4.0.0</modelVersion>
    <parent>
        <groupId>org.onebusaway</groupId>
        <artifactId>onebusaway-application-modules</artifactId>
<<<<<<< HEAD
        <version>1.1.15.30-st-SNAPSHOT</version>
=======
        <version>1.1.15.31-cs-SNAPSHOT</version>
>>>>>>> 38780740
    </parent>
    <artifactId>onebusaway-realtime-api</artifactId>
    <packaging>jar</packaging>

    <name>onebusaway-realtime-api</name>

    <dependencies>
        <dependency>
            <groupId>org.onebusaway</groupId>
            <artifactId>onebusaway-gtfs</artifactId>
        </dependency>
    </dependencies>

</project><|MERGE_RESOLUTION|>--- conflicted
+++ resolved
@@ -3,11 +3,7 @@
     <parent>
         <groupId>org.onebusaway</groupId>
         <artifactId>onebusaway-application-modules</artifactId>
-<<<<<<< HEAD
-        <version>1.1.15.30-st-SNAPSHOT</version>
-=======
-        <version>1.1.15.31-cs-SNAPSHOT</version>
->>>>>>> 38780740
+        <version>1.1.15.31-st-SNAPSHOT</version>
     </parent>
     <artifactId>onebusaway-realtime-api</artifactId>
     <packaging>jar</packaging>
