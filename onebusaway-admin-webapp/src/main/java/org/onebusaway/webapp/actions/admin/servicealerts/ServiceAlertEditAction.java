/**
 * Copyright (C) 2016 Cambridge Systematics, Inc.
 *
 * Licensed under the Apache License, Version 2.0 (the "License");
 * you may not use this file except in compliance with the License.
 * You may obtain a copy of the License at
 *
 *         http://www.apache.org/licenses/LICENSE-2.0
 *
 * Unless required by applicable law or agreed to in writing, software
 * distributed under the License is distributed on an "AS IS" BASIS,
 * WITHOUT WARRANTIES OR CONDITIONS OF ANY KIND, either express or implied.
 * See the License for the specific language governing permissions and
 * limitations under the License.
 */
package org.onebusaway.webapp.actions.admin.servicealerts;

import java.io.IOException;
import java.text.SimpleDateFormat;
import java.util.ArrayList;
import java.util.Date;
import java.util.List;
import java.util.Locale;
import java.util.Map;

import org.apache.struts2.convention.annotation.ParentPackage;
import org.apache.struts2.convention.annotation.Result;
import org.apache.struts2.convention.annotation.Results;
import org.onebusaway.admin.service.NotificationService;
import org.onebusaway.admin.service.impl.TwitterServiceImpl;
import org.onebusaway.presentation.bundles.ResourceBundleSupport;
import org.onebusaway.presentation.bundles.service_alerts.Reasons;
import org.onebusaway.presentation.bundles.service_alerts.Severity;
import org.onebusaway.transit_data.model.AgencyWithCoverageBean;
import org.onebusaway.transit_data.model.service_alerts.NaturalLanguageStringBean;
import org.onebusaway.transit_data.model.service_alerts.ServiceAlertBean;
<<<<<<< HEAD
import org.onebusaway.transit_data.model.service_alerts.SituationAffectsBean;
import org.onebusaway.transit_data.model.service_alerts.TimeRangeBean;
=======
>>>>>>> ba51acb2
import org.onebusaway.transit_data.services.TransitDataService;
import org.slf4j.Logger;
import org.slf4j.LoggerFactory;
import org.springframework.beans.factory.annotation.Autowired;

import com.opensymphony.xwork2.ActionSupport;
import com.opensymphony.xwork2.ModelDriven;

@ParentPackage("onebusaway-admin-webapp-default")
@Results({
  @Result(type = "redirectAction", name = "refreshResult", params = {
      "actionName", "service-alerts", "parse", "true"})
      })

public class ServiceAlertEditAction extends ActionSupport implements
    ModelDriven<ServiceAlertBean> {
  private static Logger _log = LoggerFactory.getLogger(ServiceAlertEditAction.class);
  
  private ServiceAlertBean _model;
  
  private List<AgencyWithCoverageBean> _agencies;
  
  private String _alertId;
  
  private String _agencyId;
  
  private boolean _newServiceAlert = false;
  
  private TransitDataService _transitDataService;



  @Override
  public ServiceAlertBean getModel() {
    if (_model == null) {
      _model = new ServiceAlertBean();
      _model.setReason("Initial setup of empty ServiceAlert");
    }
    return _model;
  }

  public void setModel(ServiceAlertBean model) {
    this._model = model;
  }

  public List<AgencyWithCoverageBean> getAgencies() {
    return _agencies;
  }

  public String getAlertId() {
    return _alertId;
  }

  public void setAlertId(String alertId) {
    this._alertId = alertId;
  }

  public String getAgencyId() {
    return _agencyId;
  }

  public void setAgencyId(String agencyId) {
    this._agencyId = agencyId;
  }

  public boolean isNewServiceAlert() {
    return _newServiceAlert;
  }

  public void setNewServiceAlert(boolean newServiceAlert) {
    this._newServiceAlert = newServiceAlert;
  }

  @Autowired
  public void setTransitDataService(TransitDataService transitDataService) {
    _transitDataService = transitDataService;
  }

  public void setSummary(String summary) {
    List<NaturalLanguageStringBean> summaries = _model.getSummaries();
    if (summaries == null) {
      summaries = new ArrayList<NaturalLanguageStringBean>();
      _model.setSummaries(summaries);
    }
    if (summaries.isEmpty()) {
      summaries.add(new NaturalLanguageStringBean());
    }
    NaturalLanguageStringBean nls = summaries.get(0);
    nls.setValue(summary);
    nls.setLang(Locale.getDefault().getLanguage());
  }

  public String getSummary() {
    List<NaturalLanguageStringBean> summaries = _model.getSummaries();
    if (summaries == null || summaries.isEmpty()) {
      return null;
    }
    NaturalLanguageStringBean nls = summaries.get(0);
    return nls.getValue();
  }

  public void setDescription(String description) {
    List<NaturalLanguageStringBean> descriptions = _model.getDescriptions();
    if (descriptions == null) {
      descriptions = new ArrayList<NaturalLanguageStringBean>();
      _model.setDescriptions(descriptions);
    }
    if (descriptions.isEmpty()) {
      descriptions.add(new NaturalLanguageStringBean());
    }
    NaturalLanguageStringBean nls = descriptions.get(0);
    nls.setValue(description);
    nls.setLang(Locale.getDefault().getLanguage());
  }

  public String getDescription() {
    List<NaturalLanguageStringBean> descriptions = _model.getDescriptions();
    if (descriptions == null || descriptions.isEmpty()) {
      return null;
    }
    NaturalLanguageStringBean nls = descriptions.get(0);
    return nls.getValue();
  }
  
  public String getStartDate() {
	  List<TimeRangeBean> publicationWindows = _model.getPublicationWindows();
	  if(publicationWindows == null || publicationWindows.isEmpty() || publicationWindows.get(0).getFrom() == 0){
		  return null;
	  }
	  Date date = new Date(publicationWindows.get(0).getFrom());
	  SimpleDateFormat sdf = new SimpleDateFormat("yyyy-MM-dd");
	  return sdf.format(date);
  }

  public void setStartDate(Date startDate) {
	  List<TimeRangeBean> publicationWindows = _model.getPublicationWindows();
	  if (publicationWindows == null) {
		  publicationWindows = new ArrayList<TimeRangeBean>();
	      _model.setPublicationWindows(publicationWindows);
	  }
	  
	  if (publicationWindows.isEmpty()) {
		  publicationWindows.add(new TimeRangeBean());
	  }
	  
	  TimeRangeBean timeRangeBean = publicationWindows.get(0);
	  
	  if(startDate != null){
		  timeRangeBean.setFrom(startDate.getTime());
	  }
	  else{
		  timeRangeBean.setFrom(0); 
	  }
	 
  }
  
  public String getEndDate() {
	  List<TimeRangeBean> publicationWindows = _model.getPublicationWindows();
	  if(publicationWindows == null || publicationWindows.isEmpty() || publicationWindows.get(0).getTo() == 0){
		  return null;
	  }
	  Date date = new Date(publicationWindows.get(0).getTo());
	  SimpleDateFormat sdf = new SimpleDateFormat("yyyy-MM-dd");
	  return sdf.format(date);
  }

  public void setEndDate(Date endDate) {
	  List<TimeRangeBean> publicationWindows = _model.getPublicationWindows();
	  if (publicationWindows == null) {
		  publicationWindows = new ArrayList<TimeRangeBean>();
	      _model.setPublicationWindows(publicationWindows);
	  }
	  
	  if (publicationWindows.isEmpty()) {
		  publicationWindows.add(new TimeRangeBean());
	  }
	  
	  TimeRangeBean timeRangeBean = publicationWindows.get(0);
	  
	  if(endDate != null){
		  timeRangeBean.setTo(endDate.getTime());
	  }
	  else{
		  timeRangeBean.setTo(0); 
	  }
	 
  }


  @Override
  public String execute() {
    try {
      if (_alertId != null && !_alertId.trim().isEmpty())
        _model = _transitDataService.getServiceAlertForId(_alertId);
    } catch (RuntimeException e) {
      _log.error("Unable to retrieve Service Alert", e);
      throw e;
    }
    
    if (_agencyId == null && _alertId != null) {
      int index = _alertId.indexOf('_');
      if (index != -1)
        _agencyId = _alertId.substring(0, index);
    }

    try {
      _agencies = _transitDataService.getAgenciesWithCoverage();
    } catch (Throwable t) {
      _log.error("unable to retrieve agencies with coverage", t);
      _log.error("issue connecting to TDS -- check your configuration in data-sources.xml");
      throw new RuntimeException("Check your onebusaway-nyc-transit-data-federation-webapp configuration", t);
    }
    return "SUCCESS";
  }
  
  public Map<String, String> getReasonValues() {
    return ResourceBundleSupport.getLocaleMap(this, Reasons.class);
  }

  public Map<String, String> getSeverityValues() {
    return ResourceBundleSupport.getLocaleMap(this, Severity.class);
  }

  public String deleteAlert() {
    try {
      _transitDataService.removeServiceAlert(_alertId);
    } catch (RuntimeException e) {
      _log.error("Error deleting service alert", e);
      throw e;
    }
    return "refreshResult";
  }

  private NotificationService _notificationService;
  @Autowired(required = false)
  public void setNotificationService(NotificationService notificationService) {
    _notificationService = notificationService;
  }

  public String tweetAlert() {
    _log.info("Tweet! " + _alertId);

    if (_notificationService != null) {
      String response = null;
      try {
        _log.info("calling tweet....");
        response = _notificationService.tweet(
                TwitterServiceImpl.toTweet(_transitDataService.getServiceAlertForId(_alertId),
                        _notificationService.getNotificationStrategy()));
        _log.info("tweet succeeded with response=" + response);
      } catch (IOException ioe) {
        _log.error("tweet failed!", ioe);
        return "error";
      }
      _log.info("tweet response=" + response);
    } else {
      _log.info("no notification service provided");
    }
    return "refreshResult";
  }

  public String everbridgeAlert() {
    _log.info("everbridge! " + _alertId);
    return "refreshResult";
  }
  
}<|MERGE_RESOLUTION|>--- conflicted
+++ resolved
@@ -23,6 +23,8 @@
 import java.util.Locale;
 import java.util.Map;
 
+import org.apache.struts2.convention.annotation.InterceptorRef;
+import org.apache.struts2.convention.annotation.InterceptorRefs;
 import org.apache.struts2.convention.annotation.ParentPackage;
 import org.apache.struts2.convention.annotation.Result;
 import org.apache.struts2.convention.annotation.Results;
@@ -34,11 +36,8 @@
 import org.onebusaway.transit_data.model.AgencyWithCoverageBean;
 import org.onebusaway.transit_data.model.service_alerts.NaturalLanguageStringBean;
 import org.onebusaway.transit_data.model.service_alerts.ServiceAlertBean;
-<<<<<<< HEAD
 import org.onebusaway.transit_data.model.service_alerts.SituationAffectsBean;
 import org.onebusaway.transit_data.model.service_alerts.TimeRangeBean;
-=======
->>>>>>> ba51acb2
 import org.onebusaway.transit_data.services.TransitDataService;
 import org.slf4j.Logger;
 import org.slf4j.LoggerFactory;
@@ -46,6 +45,7 @@
 
 import com.opensymphony.xwork2.ActionSupport;
 import com.opensymphony.xwork2.ModelDriven;
+import com.opensymphony.xwork2.Preparable;
 
 @ParentPackage("onebusaway-admin-webapp-default")
 @Results({
@@ -68,8 +68,6 @@
   private boolean _newServiceAlert = false;
   
   private TransitDataService _transitDataService;
-
-
 
   @Override
   public ServiceAlertBean getModel() {
@@ -286,9 +284,8 @@
       try {
         _log.info("calling tweet....");
         response = _notificationService.tweet(
-                TwitterServiceImpl.toTweet(_transitDataService.getServiceAlertForId(_alertId),
+        	    TwitterServiceImpl.toTweet(_transitDataService.getServiceAlertForId(_alertId),
                         _notificationService.getNotificationStrategy()));
-        _log.info("tweet succeeded with response=" + response);
       } catch (IOException ioe) {
         _log.error("tweet failed!", ioe);
         return "error";
