/**
 * Copyright (C) 2016 Cambridge Systematics, Inc.
 *
 * Licensed under the Apache License, Version 2.0 (the "License");
 * you may not use this file except in compliance with the License.
 * You may obtain a copy of the License at
 *
 *         http://www.apache.org/licenses/LICENSE-2.0
 *
 * Unless required by applicable law or agreed to in writing, software
 * distributed under the License is distributed on an "AS IS" BASIS,
 * WITHOUT WARRANTIES OR CONDITIONS OF ANY KIND, either express or implied.
 * See the License for the specific language governing permissions and
 * limitations under the License.
 */
package org.onebusaway.webapp.actions.admin.servicealerts;

import java.io.IOException;
import java.text.SimpleDateFormat;
import java.util.ArrayList;
import java.util.Date;
import java.util.List;
import java.util.Locale;
import java.util.Map;

import org.apache.struts2.convention.annotation.InterceptorRef;
import org.apache.struts2.convention.annotation.InterceptorRefs;
import org.apache.struts2.convention.annotation.ParentPackage;
import org.apache.struts2.convention.annotation.Result;
import org.apache.struts2.convention.annotation.Results;
import org.onebusaway.admin.service.NotificationService;
import org.onebusaway.admin.service.impl.TwitterServiceImpl;
import org.onebusaway.presentation.bundles.ResourceBundleSupport;
import org.onebusaway.presentation.bundles.service_alerts.Reasons;
import org.onebusaway.presentation.bundles.service_alerts.Severity;
import org.onebusaway.transit_data.model.AgencyWithCoverageBean;
import org.onebusaway.transit_data.model.service_alerts.NaturalLanguageStringBean;
import org.onebusaway.transit_data.model.service_alerts.ServiceAlertBean;
import org.onebusaway.transit_data.model.service_alerts.SituationAffectsBean;
import org.onebusaway.transit_data.model.service_alerts.TimeRangeBean;
import org.onebusaway.transit_data.services.TransitDataService;
import org.slf4j.Logger;
import org.slf4j.LoggerFactory;
import org.springframework.beans.factory.annotation.Autowired;

import com.opensymphony.xwork2.ActionSupport;
import com.opensymphony.xwork2.ModelDriven;
import com.opensymphony.xwork2.Preparable;

@ParentPackage("onebusaway-admin-webapp-default")
@Results({
  @Result(type = "redirectAction", name = "refreshResult", params = {
      "actionName", "service-alerts", "parse", "true"}),
        @Result(name="twitterResult", type="json",
                params={"root", "twitterResult"}),

})

public class ServiceAlertEditAction extends ActionSupport implements
    ModelDriven<ServiceAlertBean> {
  private static Logger _log = LoggerFactory.getLogger(ServiceAlertEditAction.class);
  
  private ServiceAlertBean _model;
  
  private List<AgencyWithCoverageBean> _agencies;
  
  private String _alertId;
  
  private String _agencyId;
  
  private boolean _newServiceAlert = false;
  
  private TransitDataService _transitDataService;

  @Override
  public ServiceAlertBean getModel() {
    if (_model == null) {
      _model = new ServiceAlertBean();
      _model.setReason("Initial setup of empty ServiceAlert");
    }
    return _model;
  }

  public void setModel(ServiceAlertBean model) {
    this._model = model;
  }

  public List<AgencyWithCoverageBean> getAgencies() {
    return _agencies;
  }

  public String getAlertId() {
    return _alertId;
  }

  public void setAlertId(String alertId) {
    this._alertId = alertId;
  }

  public String getAgencyId() {
    return _agencyId;
  }

  public void setAgencyId(String agencyId) {
    this._agencyId = agencyId;
  }

  public boolean isNewServiceAlert() {
    return _newServiceAlert;
  }

  public void setNewServiceAlert(boolean newServiceAlert) {
    this._newServiceAlert = newServiceAlert;
  }

  @Autowired
  public void setTransitDataService(TransitDataService transitDataService) {
    _transitDataService = transitDataService;
  }

  public void setSummary(String summary) {
    List<NaturalLanguageStringBean> summaries = _model.getSummaries();
    if (summaries == null) {
      summaries = new ArrayList<NaturalLanguageStringBean>();
      _model.setSummaries(summaries);
    }
    if (summaries.isEmpty()) {
      summaries.add(new NaturalLanguageStringBean());
    }
    NaturalLanguageStringBean nls = summaries.get(0);
    nls.setValue(summary);
    nls.setLang(Locale.getDefault().getLanguage());
  }

  public String getSummary() {
    List<NaturalLanguageStringBean> summaries = _model.getSummaries();
    if (summaries == null || summaries.isEmpty()) {
      return null;
    }
    NaturalLanguageStringBean nls = summaries.get(0);
    return nls.getValue();
  }

  public void setDescription(String description) {
    List<NaturalLanguageStringBean> descriptions = _model.getDescriptions();
    if (descriptions == null) {
      descriptions = new ArrayList<NaturalLanguageStringBean>();
      _model.setDescriptions(descriptions);
    }
    if (descriptions.isEmpty()) {
      descriptions.add(new NaturalLanguageStringBean());
    }
    NaturalLanguageStringBean nls = descriptions.get(0);
    nls.setValue(description);
    nls.setLang(Locale.getDefault().getLanguage());
  }

  public String getDescription() {
    List<NaturalLanguageStringBean> descriptions = _model.getDescriptions();
    if (descriptions == null || descriptions.isEmpty()) {
      return null;
    }
    NaturalLanguageStringBean nls = descriptions.get(0);
    return nls.getValue();
  }
  
  public String getStartDate() {
	  List<TimeRangeBean> publicationWindows = _model.getPublicationWindows();
	  if(publicationWindows == null || publicationWindows.isEmpty() || publicationWindows.get(0).getFrom() == 0){
		  return null;
	  }
	  Date date = new Date(publicationWindows.get(0).getFrom());
	  SimpleDateFormat sdf = new SimpleDateFormat("yyyy-MM-dd");
	  return sdf.format(date);
  }

  public void setStartDate(Date startDate) {
	  List<TimeRangeBean> publicationWindows = _model.getPublicationWindows();
	  if (publicationWindows == null) {
		  publicationWindows = new ArrayList<TimeRangeBean>();
	      _model.setPublicationWindows(publicationWindows);
	  }
	  
	  if (publicationWindows.isEmpty()) {
		  publicationWindows.add(new TimeRangeBean());
	  }
	  
	  TimeRangeBean timeRangeBean = publicationWindows.get(0);
	  
	  if(startDate != null){
		  timeRangeBean.setFrom(startDate.getTime());
	  }
	  else{
		  timeRangeBean.setFrom(0); 
	  }
	 
  }
  
  public String getEndDate() {
	  List<TimeRangeBean> publicationWindows = _model.getPublicationWindows();
	  if(publicationWindows == null || publicationWindows.isEmpty() || publicationWindows.get(0).getTo() == 0){
		  return null;
	  }
	  Date date = new Date(publicationWindows.get(0).getTo());
	  SimpleDateFormat sdf = new SimpleDateFormat("yyyy-MM-dd");
	  return sdf.format(date);
  }

  public void setEndDate(Date endDate) {
	  List<TimeRangeBean> publicationWindows = _model.getPublicationWindows();
	  if (publicationWindows == null) {
		  publicationWindows = new ArrayList<TimeRangeBean>();
	      _model.setPublicationWindows(publicationWindows);
	  }
	  
	  if (publicationWindows.isEmpty()) {
		  publicationWindows.add(new TimeRangeBean());
	  }
	  
	  TimeRangeBean timeRangeBean = publicationWindows.get(0);
	  
	  if(endDate != null){
		  timeRangeBean.setTo(endDate.getTime());
	  }
	  else{
		  timeRangeBean.setTo(0); 
	  }
	 
  }


  @Override
  public String execute() {
    try {
      if (_alertId != null && !_alertId.trim().isEmpty())
        _model = _transitDataService.getServiceAlertForId(_alertId);
    } catch (RuntimeException e) {
      _log.error("Unable to retrieve Service Alert", e);
      throw e;
    }
    
    if (_agencyId == null && _alertId != null) {
      int index = _alertId.indexOf('_');
      if (index != -1)
        _agencyId = _alertId.substring(0, index);
    }

    try {
      _agencies = _transitDataService.getAgenciesWithCoverage();
    } catch (Throwable t) {
      _log.error("unable to retrieve agencies with coverage", t);
      _log.error("issue connecting to TDS -- check your configuration in data-sources.xml");
      throw new RuntimeException("Check your onebusaway-nyc-transit-data-federation-webapp configuration", t);
    }
    return "SUCCESS";
  }
  
  public Map<String, String> getReasonValues() {
    return ResourceBundleSupport.getLocaleMap(this, Reasons.class);
  }

  public Map<String, String> getSeverityValues() {
    return ResourceBundleSupport.getLocaleMap(this, Severity.class);
  }

  public String deleteAlert() {
    try {
      _transitDataService.removeServiceAlert(_alertId);
    } catch (RuntimeException e) {
      _log.error("Error deleting service alert", e);
      throw e;
    }
    return "refreshResult";
  }

  private NotificationService _notificationService;
  @Autowired(required = false)
  public void setNotificationService(NotificationService notificationService) {
    _notificationService = notificationService;
  }

  public String tweetAlert() {
    _log.info("Tweet! " + _alertId);

    if (_notificationService != null) {
      String response = null;
      try {
        _log.info("calling tweet....");
        response = _notificationService.tweet(
        	    TwitterServiceImpl.toTweet(_transitDataService.getServiceAlertForId(_alertId),
                        _notificationService.getNotificationStrategy()));
<<<<<<< HEAD
        _log.info("tweet succeeded with response=" + response);
        _twitterResult = response;
=======
>>>>>>> a544fefa
      } catch (IOException ioe) {
        _log.error("tweet failed!", ioe);
        _twitterResult = "Exception: " + ioe.getClass().getName() + ":" + ioe.getMessage();
        return "twitterResult";
      } catch (Throwable t) {
        _log.error("error trying to tweet=", t);
        _twitterResult = "Exception: " + t.getClass().getName() + ":" + t.getMessage();
      }
      _log.info("tweet response=" + response);
    } else {
      _log.info("no notification service provided");
    }
    return "twitterResult";
  }

  private String _twitterResult;
  public String getTwitterResult() { return _twitterResult; }

  public String everbridgeAlert() {
    _log.info("everbridge! " + _alertId);
    return "refreshResult";
  }
  
}<|MERGE_RESOLUTION|>--- conflicted
+++ resolved
@@ -289,11 +289,8 @@
         response = _notificationService.tweet(
         	    TwitterServiceImpl.toTweet(_transitDataService.getServiceAlertForId(_alertId),
                         _notificationService.getNotificationStrategy()));
-<<<<<<< HEAD
         _log.info("tweet succeeded with response=" + response);
         _twitterResult = response;
-=======
->>>>>>> a544fefa
       } catch (IOException ioe) {
         _log.error("tweet failed!", ioe);
         _twitterResult = "Exception: " + ioe.getClass().getName() + ":" + ioe.getMessage();
