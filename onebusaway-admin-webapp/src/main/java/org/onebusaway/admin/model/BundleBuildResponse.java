/**
 * Copyright (C) 2015 Cambridge Systematics, Inc.
 *
 * Licensed under the Apache License, Version 2.0 (the "License");
 * you may not use this file except in compliance with the License.
 * You may obtain a copy of the License at
 *
 *         http://www.apache.org/licenses/LICENSE-2.0
 *
 * Unless required by applicable law or agreed to in writing, software
 * distributed under the License is distributed on an "AS IS" BASIS,
 * WITHOUT WARRANTIES OR CONDITIONS OF ANY KIND, either express or implied.
 * See the License for the specific language governing permissions and
 * limitations under the License.
 */
package org.onebusaway.admin.model;

import java.io.Serializable;
import java.util.ArrayList;
import java.util.Collections;
import java.util.List;


public class BundleBuildResponse {
<<<<<<< HEAD
=======

  /* Sound Transit constants */
  private static final int BUNDLE_ROOT_DIR_LEN = 255;
  private static final int BUNDLE_INPUT_DIR_LEN = 255;
  private static final int BUNDLE_OUTPUT_DIR_LEN = 255;
  private static final int BUNDLE_DATA_DIR_LEN = 255;
  private static final int BUNDLE_TAR_FILENAME_LEN = 255;
  private static final int REMOTE_INPUT_DIR_LEN = 255;
  private static final int REMOTE_OUTPUT_DIR_LEN = 255;
  private static final int REMOTE_OUTPUT_GTFS_DIR_LEN = 255;
  private static final int VERSION_STRING_LEN = 255;
  private static final int TMP_DIR_LEN = 255;
  private static final int BUNDLE_BUILD_NAME_LEN = 255;
  private static final int BUNDLE_START_DATE_LEN = 20;
  private static final int BUNDLE_END_DATE_LEN = 20;
  private static final int BUNDLE_COMMENT_LEN = 4096;
  private static final int BUNDLE_DIR_NAME_LEN = 255;
  private static final int BUNDLE_EMAIL_TO_LEN = 255;
  private static final int BUNDLE_RESULTS_LINK_LEN = 4096;
  private static final int BUNDLE_ID_LEN = 255;
  private static final int ID_LEN = 10;
  private static final int NAME_LEN = 255;
  private static final int STATUS_LEN = 4096;
  private static final int EX_MSG_LEN = 4096;
  private static final int EX_ROOT_CAUSE_LEN = 4096;

  @Id
  @Column(nullable = true, name="id", length = ID_LEN)
  private String id = null;

  @CollectionOfElements
  @LazyCollection (LazyCollectionOption.FALSE)
  @Column(nullable = true, name="gtfs_list", length = NAME_LEN)
>>>>>>> d8d720e4
	private List<String> _gtfsList = Collections.synchronizedList(new ArrayList<String>());
	private List<String> _auxZipList = Collections.synchronizedList(new ArrayList<String>());
	private List<String> _configList = Collections.synchronizedList(new ArrayList<String>());
<<<<<<< HEAD
=======

  @CollectionOfElements
  @LazyCollection (LazyCollectionOption.FALSE)
  @Column(nullable = true, name="status_list", length = STATUS_LEN)
>>>>>>> d8d720e4
	private List<String> _statusList = Collections.synchronizedList(new ArrayList<String>());
	private List<String> _outputFileList = Collections.synchronizedList(new ArrayList<String>());
	private List<String> _outputGtfsFileList = Collections.synchronizedList(new ArrayList<String>());
<<<<<<< HEAD
=======

  @Embedded
  @AttributeOverrides({
    @AttributeOverride(name = "_msg", column = @Column(name = "exception_msg", length = EX_MSG_LEN)),
    @AttributeOverride(name = "_rootCause", column = @Column(name = "exception_root_cause", length = EX_ROOT_CAUSE_LEN))})
>>>>>>> d8d720e4
	private SerializableException _exception = null;
	private boolean _isComplete = false;
	private String _bundleRootDirectory;
	private String _bundleInputDirectory;
	private String _bundleOutputDirectory;
	private String _bundleDataDirectory;
	private String _bundleTarFilename;
	private String _remoteInputDirectory;
	private String _remoteOutputDirectory;
	private String _remoteOutputGtfsDirectory;	
	private String _versionString;
	private String _tmpDirectory;
	private String _bundleBuildName;
	private String bundleStartDate;
	private String bundleEndDate;
	private String bundleComment;
	private String bundleDirectoryName;
	private String bundleEmailTo;
	private String bundleId;

	private String _id = null;
	private String bundleResultLink;

	// no arg constructor for serialization
	public BundleBuildResponse() {

	}
	public BundleBuildResponse(String id) {
		_id = id;
	}

	public String toString() {
		return "BundleBuildResponse{[" + _id + "], bundleResultLink=" + bundleResultLink
				+ ", statusList=" + _statusList 
				+ ", complete=" + _isComplete
				+ ", exception=" + _exception + "}"; 
	}

	public String getId() {
		return _id;
	}

	public void setId(String id) {
		_id = id;
	}

	public void addGtfsFile(String file) {
		_gtfsList.add(file);
	}

	public List<String> getGtfsList() {
		return new ArrayList<String>(_gtfsList);
	}

	// for JSON serialization only
	public void setGtfsList(List<String> gtfsList) {
		_gtfsList = gtfsList;
	}

	public void addAuxZipFile(String file) {
		_auxZipList.add(file);
	}

	public List<String> getAuxZipList() {
		return new ArrayList<String>(_auxZipList);
	}

	// for JSON serializaton only
	public void setAuxZipList(List<String> auxZipList) {
		_auxZipList = auxZipList;
	}

	public List<String> getConfigList() {
	  return new ArrayList<String>(_configList);
	}
	
	public void setConfigList(List<String> configList) {
	  _configList = configList;
	}
	
  public void addConfigFile(String file) {
    _configList.add(file);
  }
  
	public void addStatusMessage(String msg) {
	  if (msg.length() > STATUS_LEN) {
	    msg = msg.substring(0, STATUS_LEN - 1);
	  }
		_statusList.add(msg);
	}

	public List<String> getStatusList() {
		return new ArrayList<String>(_statusList);
	}

	// for JSON serialization only
	public void setStatusList(List<String> statusList) {
		_statusList = statusList;
	}

	public void addOutputFile(String name) {
		_outputFileList.add(name);
	}

	public List<String> getOutputFileList() {
		return new ArrayList<String>(_outputFileList);
	}

	public void setOutputFileList(List<String> outputFileList) {
		_outputFileList = outputFileList;
	}
	
  public void addOutputGtfsFile(String gtfsFile) {
    _outputGtfsFileList.add(gtfsFile);
  }

  public List<String> getOutputGtfsFile() {
    return new ArrayList<String>(_outputGtfsFileList);
  }

  public void setOutputGtfsFileList(List<String> outputGtfsFileList) {
    _outputGtfsFileList = outputGtfsFileList;
  }

	
	/**
	 * This method is additive, it chains exceptions if called multiple times.
	 */
	public void setException(Exception e) {
	  if (e == null) {
	    _exception = null;
	    return;
	  }
	  if (_exception == null) {
	  _exception = new SerializableException(e.getMessage(), e);
	  } else {
	    _exception = new SerializableException(e, _exception);
	  }
	}

	public Exception getException() {
	  return _exception;
	}

	public void setComplete(boolean complete) {
		_isComplete = complete;
	}

	public boolean isComplete() {
		return _isComplete;
	}

	public void setBundleOutputDirectory(String bundleDir) {
		_bundleOutputDirectory = bundleDir;
	}

	public String getBundleOutputDirectory() {
		return _bundleOutputDirectory;
	}

	public void setVersionString(String versionString) {
		_versionString = versionString;
	}

	public String getVersionString() {
		return _versionString;
	}

	public String getBundleDataDirectory() {
		return _bundleDataDirectory;
	}
	public void setBundleDataDirectory(String directoryPath) {
		_bundleDataDirectory = directoryPath;
	}

	public String getBundleInputDirectory() {
		return _bundleInputDirectory;
	}
	public void setBundleInputDirectory(String directoryPath) {
		_bundleInputDirectory = directoryPath;

	}

	public String getBundleTarFilename() {
		return _bundleTarFilename;
	}

	public void setBundleTarFilename(String filename) {
		_bundleTarFilename = filename;
	}

	public String getBundleRootDirectory() {
		return _bundleRootDirectory;
	}

	public void setBundleRootDirectory(String directoryPath) {
		_bundleRootDirectory = directoryPath;
	}

	public String getTmpDirectory() {
		return _tmpDirectory;
	}

	public void setTmpDirectory(String tmpDirectory) {
		_tmpDirectory = tmpDirectory;
	}

	public String getRemoteInputDirectory() {
		return _remoteInputDirectory;
	}

	public void setRemoteInputDirectory(String directoryPath) {
		_remoteInputDirectory = directoryPath;
	}

	public String getRemoteOutputDirectory() {
		return _remoteOutputDirectory;
	}

	public void setRemoteOutputDirectory(String directoryPath) {
		_remoteOutputDirectory = directoryPath;
	}

	
	public String getRemoteOutputGtfsDirectory() {
	  return _remoteOutputGtfsDirectory;
	}
	
  public void setRemoteOutputGtfsDirectory(String directoryPath) {
    _remoteOutputGtfsDirectory = directoryPath;
  }

	
	/**
	 * @return the bundleResultLink
	 */
	 public String getBundleResultLink() {
		return bundleResultLink;
	}

	/**
	 * @param bundleResultLink the bundleResultLink to set
	 */
	 public void setBundleResultLink(String bundleResultLink) {
		 this.bundleResultLink = bundleResultLink;
	 }

	 public String getBundleBuildName() {
		 return _bundleBuildName;
	 }

	 public void setBundleBuildName(String bundleName) {
		 this._bundleBuildName = bundleName;
	 }
	 /**
	  * @return the bundleStartDate
	  */
	 public String getBundleStartDate() {
		 return bundleStartDate;
	 }
	 /**
	  * @param bundleStartDate the bundleStartDate to set
	  */
	 public void setBundleStartDate(String bundleStartDate) {
		 this.bundleStartDate = bundleStartDate;
	 }
	 /**
	  * @return the bundleEndDate
	  */
	 public String getBundleEndDate() {
		 return bundleEndDate;
	 }
	 /**
	  * @param bundleEndDate the bundleEndDate to set
	  */
	 public void setBundleEndDate(String bundleEndDate) {
		 this.bundleEndDate = bundleEndDate;
	 }
	 /**
	  * @return the bundleComment
	  */
	 public String getBundleComment() {
		 return bundleComment;
	 }
	 /**
	  * @param bundleComment the bundleComment to set
	  */
	 public void setBundleComment(String bundleComment) {
		 this.bundleComment = bundleComment;
	 }

	 private static class SerializableException extends Exception implements Serializable {
		 private String _msg = "";
		 private String _rootCause = "";

		 public SerializableException() {
		   _msg = "";
		   _rootCause = "";
		 }

		 public SerializableException(String msg, Exception rootCause) {
			 _msg = rootCause.getClass().getName() + ":" + msg;
			 if (msg.length() > EX_MSG_LEN) {
			   msg = msg.substring(0, EX_MSG_LEN - 1);
			 }
			 int count = 0;
			 for (StackTraceElement ste:rootCause.getStackTrace()) {
				 _rootCause += ste.toString() + "\n";
				 count++;
				 if (count > 1) break;
			 }
       if (_rootCause.length() > EX_ROOT_CAUSE_LEN) {
         _rootCause = _rootCause.substring(0, EX_ROOT_CAUSE_LEN - 1);
       }
		 }

		 public SerializableException(Exception newException, Exception rootCause) {
			 _msg = newException.getClass().getName() + ":"  + newException.getMessage() 
					 + ";  " + rootCause.getClass().getName() + ":" + rootCause.getMessage();
       if (_msg.length() > EX_MSG_LEN) {
         _msg = _msg.substring(0, EX_MSG_LEN - 1);
       }

			 int count = 0;
			 for (StackTraceElement ste:newException.getStackTrace()) {
				 _rootCause += ste.toString() + "\n";
				 count++;
				 if (count > 1) break;
			 }
			 _rootCause += "  Caused by:\n\n";
			 count++;
			 for (StackTraceElement ste:rootCause.getStackTrace()) {
				 _rootCause += ste.toString() + "\n";
				 if (count > 1) break;
			 }
       if (_rootCause.length() > EX_MSG_LEN) {
         _rootCause = _rootCause.substring(0, EX_MSG_LEN - 1);
       }
		 }

		 public String getMessage() {
			 return toString();
		 }

		 public String toString() {
			 return  _msg + "\n  Caused by:\n\n" + _rootCause; 
		 }
		
	 }

	public String getBundleDirectoryName() {
		return bundleDirectoryName;
	}
	public void setBundleDirectoryName(String bundleDirectoryName) {
		this.bundleDirectoryName = bundleDirectoryName;
	}
	public String getBundleEmailTo() {
		return bundleEmailTo;
	}
	public void setBundleEmailTo(String bundleEmailTo) {
		this.bundleEmailTo = bundleEmailTo;
	}
	public String getBundleId() {
	  return bundleId;
	}
	public void setBundleId(String id) {
	  bundleId = id;
	}
}<|MERGE_RESOLUTION|>--- conflicted
+++ resolved
@@ -20,10 +20,27 @@
 import java.util.Collections;
 import java.util.List;
 
+import javax.persistence.AttributeOverride;
+import javax.persistence.AttributeOverrides;
+import javax.persistence.Column;
+import javax.persistence.Embedded;
+import javax.persistence.Entity;
+import javax.persistence.Id;
+import javax.persistence.Table;
+
+import org.hibernate.annotations.CollectionOfElements;
+import org.hibernate.annotations.Index;
+import org.hibernate.annotations.LazyCollection;
+import org.hibernate.annotations.LazyCollectionOption;
+
+@Entity
+@Table(name="bundle_build_response")
+@org.hibernate.annotations.Table(appliesTo ="bundle_build_response", indexes = {
+    @Index(name = "bundle_build_response_id_idx", columnNames = {"id"}),
+    })
+@org.hibernate.annotations.Entity(mutable = true)
 
 public class BundleBuildResponse {
-<<<<<<< HEAD
-=======
 
   /* Sound Transit constants */
   private static final int BUNDLE_ROOT_DIR_LEN = 255;
@@ -57,72 +74,100 @@
   @CollectionOfElements
   @LazyCollection (LazyCollectionOption.FALSE)
   @Column(nullable = true, name="gtfs_list", length = NAME_LEN)
->>>>>>> d8d720e4
 	private List<String> _gtfsList = Collections.synchronizedList(new ArrayList<String>());
+
+  @CollectionOfElements
+  @LazyCollection (LazyCollectionOption.FALSE)
+  @Column(nullable = true, name="aux_zip_list", length = NAME_LEN)
 	private List<String> _auxZipList = Collections.synchronizedList(new ArrayList<String>());
+
+  @CollectionOfElements
+  @LazyCollection (LazyCollectionOption.FALSE)
+  @Column(nullable = true, name="config_list", length = NAME_LEN)
 	private List<String> _configList = Collections.synchronizedList(new ArrayList<String>());
-<<<<<<< HEAD
-=======
 
   @CollectionOfElements
   @LazyCollection (LazyCollectionOption.FALSE)
   @Column(nullable = true, name="status_list", length = STATUS_LEN)
->>>>>>> d8d720e4
 	private List<String> _statusList = Collections.synchronizedList(new ArrayList<String>());
+
+  @CollectionOfElements
+  @LazyCollection (LazyCollectionOption.FALSE)
+  @Column(nullable = true, name="output_file_list", length = NAME_LEN)
 	private List<String> _outputFileList = Collections.synchronizedList(new ArrayList<String>());
+
+  @CollectionOfElements
+  @LazyCollection (LazyCollectionOption.FALSE)
+  @Column(nullable = true, name="output_gtfs_file_list", length = NAME_LEN)
 	private List<String> _outputGtfsFileList = Collections.synchronizedList(new ArrayList<String>());
-<<<<<<< HEAD
-=======
 
   @Embedded
   @AttributeOverrides({
     @AttributeOverride(name = "_msg", column = @Column(name = "exception_msg", length = EX_MSG_LEN)),
     @AttributeOverride(name = "_rootCause", column = @Column(name = "exception_root_cause", length = EX_ROOT_CAUSE_LEN))})
->>>>>>> d8d720e4
 	private SerializableException _exception = null;
+
+  @Column(nullable = true, name="is_complete", length = NAME_LEN)
 	private boolean _isComplete = false;
+  @Column(nullable = true, name="bundle_root_dir", length = BUNDLE_ROOT_DIR_LEN)
 	private String _bundleRootDirectory;
+  @Column(nullable = true, name="bundle_input_dir", length = BUNDLE_INPUT_DIR_LEN)
 	private String _bundleInputDirectory;
+  @Column(nullable = true, name="bundle_output_dir", length = BUNDLE_OUTPUT_DIR_LEN)
 	private String _bundleOutputDirectory;
+  @Column(nullable = true, name="bundle_data_dir", length = BUNDLE_DATA_DIR_LEN)
 	private String _bundleDataDirectory;
+  @Column(nullable = true, name="bundle_tar_filename", length = BUNDLE_TAR_FILENAME_LEN)
 	private String _bundleTarFilename;
+  @Column(nullable = true, name="remote_input_dir", length = REMOTE_INPUT_DIR_LEN)
 	private String _remoteInputDirectory;
+  @Column(nullable = true, name="remote_output_dir", length = REMOTE_OUTPUT_DIR_LEN)
 	private String _remoteOutputDirectory;
+  @Column(nullable = true, name="remote_output_gtfs_dir", length = REMOTE_OUTPUT_GTFS_DIR_LEN)
 	private String _remoteOutputGtfsDirectory;	
+  @Column(nullable = true, name="version_string", length = VERSION_STRING_LEN)
 	private String _versionString;
+  @Column(nullable = true, name="tmp_dir", length = TMP_DIR_LEN)
 	private String _tmpDirectory;
+  @Column(nullable = true, name="bundle_build_name", length = BUNDLE_BUILD_NAME_LEN)
 	private String _bundleBuildName;
+  @Column(nullable = true, name="bundle_start_date", length = BUNDLE_START_DATE_LEN)
 	private String bundleStartDate;
+  @Column(nullable = true, name="bundle_end_date", length = BUNDLE_END_DATE_LEN)
 	private String bundleEndDate;
+  @Column(nullable = true, name="bundle_comment", length = BUNDLE_COMMENT_LEN)
 	private String bundleComment;
+  @Column(nullable = true, name="bundle_dir_name", length = BUNDLE_DIR_NAME_LEN)
 	private String bundleDirectoryName;
+  @Column(nullable = true, name="bundle_email_to", length = BUNDLE_EMAIL_TO_LEN)
 	private String bundleEmailTo;
+  @Column(nullable = true, name="bundle_id", length = BUNDLE_ID_LEN)
 	private String bundleId;
 
-	private String _id = null;
+  @Column(nullable = true, name="bundle_result_link", length = BUNDLE_RESULTS_LINK_LEN)
 	private String bundleResultLink;
 
 	// no arg constructor for serialization
 	public BundleBuildResponse() {
-
-	}
+	}
+
 	public BundleBuildResponse(String id) {
-		_id = id;
+		this.id = id;
 	}
 
 	public String toString() {
-		return "BundleBuildResponse{[" + _id + "], bundleResultLink=" + bundleResultLink
+		return "BundleBuildResponse{[" + id + "], bundleResultLink=" + bundleResultLink
 				+ ", statusList=" + _statusList 
 				+ ", complete=" + _isComplete
 				+ ", exception=" + _exception + "}"; 
 	}
 
 	public String getId() {
-		return _id;
+		return id;
 	}
 
 	public void setId(String id) {
-		_id = id;
+		this.id = id;
 	}
 
 	public void addGtfsFile(String file) {
@@ -203,7 +248,7 @@
     _outputGtfsFileList = outputGtfsFileList;
   }
 
-	
+
 	/**
 	 * This method is additive, it chains exceptions if called multiple times.
 	 */
