--- conflicted
+++ resolved
@@ -201,13 +201,8 @@
 		serviceDate.setHours(0,0,0,0);
 		var lastStopPredUrl = "http://" + obaWeb + obaApiPrefix
 			+ "/api/where/arrival-and-departure-for-stop/"
-<<<<<<< HEAD
-			+ agencyId + "_" + stopId + ".json?key=OBAKEY&tripId="
-			+ agencyId + "_" + tripId + "&vehicleId=" + agencyId + "_" + encodeURI(vehicleId) 
-=======
 			+ stopAgencyId + "_" + stopId + ".json?key=OBAKEY&tripId="
 			+ tripAgencyId + "_" + tripId + "&vehicleId=" + vehicleAgencyId + "_" + encodeURI(vehicleId) 
->>>>>>> 4ff909cd
 			+ "&serviceDate=" + serviceDate.getTime();
 
 		jQuery.ajax({
@@ -224,10 +219,7 @@
 					label.html(formatTime(new Date(pred)));
 				} else {
 					label.html("...");
-<<<<<<< HEAD
-=======
 					status.html("TDS call failed: " + lastStopPredUrl);
->>>>>>> 4ff909cd
 				}
 			},
 			fail: function() {
