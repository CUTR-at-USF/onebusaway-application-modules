--- conflicted
+++ resolved
@@ -87,11 +87,11 @@
 					<s:iterator value="agencies" status="agencyStatus">
 						<s:set var="agencyIdx" value="%{#agencyStatus.index}" />
 						<s:iterator value="situationsByAgency[#agencyIdx]" status="id">
-<<<<<<< HEAD
 							<s:set var="alertIdx" value="%{#alertIdx + 1}" />
 							<c:url var="encodedId" value=""><c:param name="output" value="${id}" /></c:url>
 							<c:set var="encodedId" value="${fn:substringAfter(encodedId, '=')}" />
 								<tr>
+									<td><s:property value="isActive(publicationWindows)" /></td>
 									<td><s:property value="agency.id" /></td>
 									<td><s:property value="summaries[0].value" /></td>
 									<td><s:property value="severity" /></td>
@@ -99,18 +99,8 @@
 									<td>
 										<fieldset>
 											<s:url var="url" action="service-alert-edit.action" namespace="/admin/servicealerts" >
-=======
-							<tr>
-								<td><s:property value="isActive(publicationWindows)" /></td>
-								<td><s:property value="agency.id" /></td>
-								<td><s:property value="summaries[0].value" /></td>
-								<td><s:property value="severity" /></td>
-								<td><s:property value="reason" /></td>
-								<td>
-									<fieldset>
-										<s:url var="url" action="service-alert-edit.action" namespace="/admin/servicealerts" >
 											<s:param name="alertId" value="id" />
-										</s:url>
+											</s:url>
 										<a href="${url}" id="editAlertLink" class="link">Edit</a>
 									</fieldset>
 								</td>
@@ -127,7 +117,6 @@
 									<fieldset>
 										<s:if test="isPageAvailable('showTweet', 'org.onebusaway.webapp.actions.admin.servicealerts.ServiceAlertEditAction')">
 											<s:url var="url" action="service-alert-edit!tweetAlert.action" namespace="/admin/servicealerts" >
->>>>>>> a544fefa
 												<s:param name="alertId" value="id" />
 											</s:url>
 											<a href="${url}" id="editAlertLink" class="link">Edit</a>
