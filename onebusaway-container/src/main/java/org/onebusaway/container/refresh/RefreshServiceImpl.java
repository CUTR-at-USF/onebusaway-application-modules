--- conflicted
+++ resolved
@@ -53,14 +53,8 @@
   @Override
   public Object postProcessBeforeInitialization(Object bean, String beanName)
       throws BeansException {
-<<<<<<< HEAD
-    
     // we additionally call postProcess as some proxied methods don't receive the 
     // visitClass invocation below
-=======
-
-	  // for proxies
->>>>>>> 68ae779e
     visitClass(bean, bean.getClass());
     
     return bean;
