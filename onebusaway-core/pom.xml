<project xmlns="http://maven.apache.org/POM/4.0.0" xmlns:xsi="http://www.w3.org/2001/XMLSchema-instance"
    xsi:schemaLocation="http://maven.apache.org/POM/4.0.0 http://maven.apache.org/maven-v4_0_0.xsd">
    <modelVersion>4.0.0</modelVersion>
<<<<<<< HEAD
=======
    <parent>
        <groupId>org.onebusaway</groupId>
        <artifactId>onebusaway-application-modules</artifactId>
        <version>0.0.2</version>
    </parent>
>>>>>>> 09d8a506
    <groupId>org.onebusaway</groupId>
    <artifactId>onebusaway-core</artifactId>
    <packaging>jar</packaging>

    <parent>
        <groupId>org.onebusaway</groupId>
        <artifactId>onebusaway-application-modules</artifactId>
        <version>0.0.1-SNAPSHOT</version>
    </parent>

    <dependencies>

        <!--  How many different logging frameworks are there again? -->
        <dependency>
            <groupId>org.slf4j</groupId>
            <artifactId>slf4j-api</artifactId>
            <version>1.5.6</version>
        </dependency>
        <dependency>
            <groupId>junit</groupId>
            <artifactId>junit</artifactId>
            <version>4.4</version>
            <scope>test</scope>
        </dependency>

    </dependencies>


    <build>
        <plugins>
            <plugin>
                <groupId>org.codehaus.mojo</groupId>
                <artifactId>gwt-maven-plugin</artifactId>
                <version>1.3-SNAPSHOT</version>
                <executions>
                    <execution>
                        <goals>
                            <goal>resources</goal>
                        </goals>
                    </execution>
                </executions>
            </plugin>
        </plugins>
    </build>

</project><|MERGE_RESOLUTION|>--- conflicted
+++ resolved
@@ -1,23 +1,15 @@
-<project xmlns="http://maven.apache.org/POM/4.0.0" xmlns:xsi="http://www.w3.org/2001/XMLSchema-instance"
-    xsi:schemaLocation="http://maven.apache.org/POM/4.0.0 http://maven.apache.org/maven-v4_0_0.xsd">
+<project xmlns="http://maven.apache.org/POM/4.0.0" xmlns:xsi="http://www.w3.org/2001/XMLSchema-instance" xsi:schemaLocation="http://maven.apache.org/POM/4.0.0 http://maven.apache.org/maven-v4_0_0.xsd">
     <modelVersion>4.0.0</modelVersion>
-<<<<<<< HEAD
-=======
     <parent>
         <groupId>org.onebusaway</groupId>
         <artifactId>onebusaway-application-modules</artifactId>
         <version>0.0.2</version>
     </parent>
->>>>>>> 09d8a506
     <groupId>org.onebusaway</groupId>
     <artifactId>onebusaway-core</artifactId>
     <packaging>jar</packaging>
 
-    <parent>
-        <groupId>org.onebusaway</groupId>
-        <artifactId>onebusaway-application-modules</artifactId>
-        <version>0.0.1-SNAPSHOT</version>
-    </parent>
+    <name>onebusaway-core</name>
 
     <dependencies>
 
@@ -25,33 +17,12 @@
         <dependency>
             <groupId>org.slf4j</groupId>
             <artifactId>slf4j-api</artifactId>
-            <version>1.5.6</version>
         </dependency>
         <dependency>
             <groupId>junit</groupId>
             <artifactId>junit</artifactId>
-            <version>4.4</version>
             <scope>test</scope>
         </dependency>
 
     </dependencies>
-
-
-    <build>
-        <plugins>
-            <plugin>
-                <groupId>org.codehaus.mojo</groupId>
-                <artifactId>gwt-maven-plugin</artifactId>
-                <version>1.3-SNAPSHOT</version>
-                <executions>
-                    <execution>
-                        <goals>
-                            <goal>resources</goal>
-                        </goals>
-                    </execution>
-                </executions>
-            </plugin>
-        </plugins>
-    </build>
-
 </project>