target
release.properties
pom.xml.releaseBackup
.settings
.project
.classpath
<<<<<<< HEAD
git.properties
=======
*.iml
>>>>>>> 59156c89
<|MERGE_RESOLUTION|>--- conflicted
+++ resolved
@@ -4,8 +4,5 @@
 .settings
 .project
 .classpath
-<<<<<<< HEAD
 git.properties
-=======
-*.iml
->>>>>>> 59156c89
+*.iml