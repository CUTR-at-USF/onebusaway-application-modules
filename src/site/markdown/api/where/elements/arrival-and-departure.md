[Back to API parent page](../index.html)

# The &lt;arrivalAndDeparture/&gt; Element

The `<arrivalAndDeparture/>` element captures information about the arrival and departure of a transit vehicle at a transit stop.  The element is returned as a sub-element in the following api methods:

* [arrivals-and-departures-for-stop](../methods/arrivals-and-departures-for-stop.html)
* [arrival-and-departure-for-stop](../methods/arrival-and-departure-for-stop.html)

## Example

    <arrivalAndDeparture>
      <routeId>1_65</routeId>
      <tripId>1_15551341</tripId>
      <serviceDate>1291536000000</serviceDate>
      <stopId>1_75403</stopId>
      <stopSequence>42</stopSequence>
      <blockTripSequence>2</blockTripSequence>
      <routeShortName>65</routeShortName>
      <routeLongName>...</routeLongName>
      <tripHeadsign>UNIVERSITY DISTRICT</tripHeadsign>
      <arrivalEnabled>true</arrivalEnabled>
      <departureEnabled>true</departureEnabled>
      <scheduledArrivalTime>1291581547000</scheduledArrivalTime>
      <scheduledDepartureTime>1291581547000</scheduledDepartureTime>
      <frequency>...</frequency>
      <predicted>true</predicted>
      <predictedArrivalTime>1291581546000</predictedArrivalTime>
      <predictedDepartureTime>1291581546000</predictedDepartureTime>
      <distanceFromStop>7982.740408789774</distanceFromStop>
      <numberOfStopsAway>31</numberOfStopsAway>
      <tripStatus>...</tripStatus>
    </arrivalAndDeparture>

## Details

* routeId - the route id for the arriving vehicle
* tripId - the trip id for the arriving vehicle
* serviceDate - time, in ms since the unix epoch, of midnight for start of the service date for the trip.
* stopId - the stop id of the stop the vehicle is arriving at
<<<<<<< HEAD
* stopSequence - the index of the stop into the sequence of stops that make up the trip for this arrival
* blockTripSequence - the index of this arrival's trip into the sequence of trips for the active block.  Compare to `blockTripSequence` in the [`<tripStatus/>` element](trip-status.html) to determine where the arrival-and-departure is on the block in comparison to the active block location.
=======
* stopSequence - the index of the stop into the sequence of stops that make up the trip for this arrival. This value is 0-indexed, and is generated internally by OneBusAway (it is not the GTFS stop_sequence). The first stop in the trip will always have stopSequence = 0, while the last stop in the trip will always have stopSequence = totalStopsInTrip - 1.
* totalStopsInTrip - the total number of stops visited on the trip for this arrival. If the same stop is visited more than once in this trip, each visitation is counted towards the total.
* blockTripSequence - the index of this arrival's trip into the sequence of trips for the active block.  Compare to `blockTripSequence` in the [OneBusAwayRestApi_TripStatusElementV2 tripStatus element] to determine where the arrival-and-departure is on the block in comparison to the active block location.
>>>>>>> 5cc2cd2c
* routeShortName - the route short name that potentially overrides the route short name in the referenced [`<route/>` element](route.html) - *OPTIONAL*
* routeLongName - the route long name that potentially overrides the route long name in the referenced [`<route/>` element](route.html) - *OPTIONAL*
* tripHeadsign - the trip headsign that potentially overrides the trip headsign in the referenced [`<trip/>` element](trip.html) - *OPTIONAL*
* arrivalEnabled - true if this transit vehicle is one that riders could arrive on
* departureEnabled - true if this transit vehicle is one that riders can depart on
* scheduledArrivalTime - scheduled arrival time, ms since unix epoch
* scheduledDepartureTime - scheduled departure time, ms since unix epoch
* frequency - information about [frequency based scheduling](frequency.html), if applicable to the trip - *OPTIONAL*
* predicted - true if we have real-time arrival info available for this trip
* predictedArrivalTime - predicted arrival time, ms since unix epoch, zero if no real-time available
* predictedDepartureTime - predicted departure time, ms since unix epoch, zero if no real-time available
* distanceFromStop - distance of the arriving transit vehicle from the stop, in meters
* numberOfStopsAway - the number of stops between the arriving transit vehicle and the current stop (doesn't include the current stop)
* tripStatus - [`<tripStatus/>` element](trip-status.html) giving trip-specific status for the arriving transit vehicle - *OPTIONAL*

## Notes

It's important to note that the active trip contained in the `<tripStatus/>` element may be different than the `tripId` specified in the `<arrivalAndDeparture/>`, especially in the case of blocks of trips where the vehicle is currently servicing the previous trip that will link to the trip that will ultimately service the current stop.

In order to support frequency-based scheduling in legacy clients, we will set the `scheduledArrivalTime` and `scheduledDepartureTime` to be the current time + the headway for frequency-based scheduled trips.<|MERGE_RESOLUTION|>--- conflicted
+++ resolved
@@ -38,14 +38,9 @@
 * tripId - the trip id for the arriving vehicle
 * serviceDate - time, in ms since the unix epoch, of midnight for start of the service date for the trip.
 * stopId - the stop id of the stop the vehicle is arriving at
-<<<<<<< HEAD
-* stopSequence - the index of the stop into the sequence of stops that make up the trip for this arrival
-* blockTripSequence - the index of this arrival's trip into the sequence of trips for the active block.  Compare to `blockTripSequence` in the [`<tripStatus/>` element](trip-status.html) to determine where the arrival-and-departure is on the block in comparison to the active block location.
-=======
 * stopSequence - the index of the stop into the sequence of stops that make up the trip for this arrival. This value is 0-indexed, and is generated internally by OneBusAway (it is not the GTFS stop_sequence). The first stop in the trip will always have stopSequence = 0, while the last stop in the trip will always have stopSequence = totalStopsInTrip - 1.
 * totalStopsInTrip - the total number of stops visited on the trip for this arrival. If the same stop is visited more than once in this trip, each visitation is counted towards the total.
 * blockTripSequence - the index of this arrival's trip into the sequence of trips for the active block.  Compare to `blockTripSequence` in the [OneBusAwayRestApi_TripStatusElementV2 tripStatus element] to determine where the arrival-and-departure is on the block in comparison to the active block location.
->>>>>>> 5cc2cd2c
 * routeShortName - the route short name that potentially overrides the route short name in the referenced [`<route/>` element](route.html) - *OPTIONAL*
 * routeLongName - the route long name that potentially overrides the route long name in the referenced [`<route/>` element](route.html) - *OPTIONAL*
 * tripHeadsign - the trip headsign that potentially overrides the trip headsign in the referenced [`<trip/>` element](trip.html) - *OPTIONAL*
