--- conflicted
+++ resolved
@@ -1,5 +1,5 @@
 <project xmlns="http://maven.apache.org/POM/4.0.0" xmlns:xsi="http://www.w3.org/2001/XMLSchema-instance" xsi:schemaLocation="http://maven.apache.org/POM/4.0.0 http://maven.apache.org/maven-v4_0_0.xsd">
-<<<<<<< HEAD
+
     <modelVersion>4.0.0</modelVersion>
     <parent>
         <groupId>org.onebusaway</groupId>
@@ -8,16 +8,6 @@
     </parent>
     <artifactId>onebusaway-presentation</artifactId>
     <packaging>jar</packaging>
-=======
-	<modelVersion>4.0.0</modelVersion>
-	<parent>
-		<groupId>org.onebusaway</groupId>
-		<artifactId>onebusaway-application-modules</artifactId>
-		<version>1.1.15.26-cs-SNAPSHOT</version>
-	</parent>
-	<artifactId>onebusaway-presentation</artifactId>
-	<packaging>jar</packaging>
->>>>>>> 0d469e6a
 
     <name>onebusaway-presentation</name>
 
@@ -136,7 +126,6 @@
         <dependency>
           <groupId>com.google.guava</groupId>
           <artifactId>guava</artifactId>
-          <version>14.0.1</version>
         </dependency>
 		<dependency>
 			<groupId>org.onebusaway.util</groupId>
