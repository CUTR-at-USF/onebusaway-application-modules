<project xmlns="http://maven.apache.org/POM/4.0.0" xmlns:xsi="http://www.w3.org/2001/XMLSchema-instance" xsi:schemaLocation="http://maven.apache.org/POM/4.0.0 http://maven.apache.org/maven-v4_0_0.xsd">
  <modelVersion>4.0.0</modelVersion>
  <parent>
    <groupId>org.onebusaway</groupId>
    <artifactId>onebusaway-application-modules</artifactId>
<<<<<<< HEAD
    <version>1.1.13-st-SNAPSHOT</version>
=======
    <version>1.1.12-freq-SNAPSHOT</version>
>>>>>>> 68ae779e
  </parent>
  <artifactId>onebusaway-transit-data-federation</artifactId>
  <packaging>jar</packaging>

  <name>onebusaway-transit-data-federation</name>

  <dependencies>

    <!-- OneBusAway Dependencies -->
    <dependency>
      <groupId>org.onebusaway</groupId>
      <artifactId>onebusaway-container</artifactId>
      <version>${project.version}</version>
    </dependency>
    <dependency>
      <groupId>org.onebusaway</groupId>
      <artifactId>onebusaway-transit-data</artifactId>
      <version>${project.version}</version>
    </dependency>
    <dependency>
      <groupId>org.onebusaway</groupId>
      <artifactId>onebusaway-realtime-api</artifactId>
      <version>${project.version}</version>
    </dependency>

    <dependency>
      <groupId>org.onebusaway</groupId>
      <artifactId>onebusaway-siri-core</artifactId>
      <version>${onebusaway-siri-version}</version>
    </dependency>

    <dependency>
      <groupId>org.opentripplanner</groupId>
      <artifactId>opentripplanner-routing</artifactId>
      <version>${opentripplanner-version}</version>
      <!-- See similar list in onebusaway-transit-data-federation-builder/pom.xml -->
      <exclusions>
        <exclusion>
          <groupId>hsqldb</groupId>
          <artifactId>hsqldb</artifactId>
        </exclusion>
        <exclusion>
          <groupId>mysql</groupId>
          <artifactId>mysql-connector-java</artifactId>
        </exclusion>
        <exclusion>
          <groupId>org.xerial</groupId>
          <artifactId>sqlite-jdbc</artifactId>
        </exclusion>
        <exclusion>
          <groupId>postgresql</groupId>
          <artifactId>postgresql</artifactId>
        </exclusion>        
        <exclusion>
          <groupId>org.geotools</groupId>
          <artifactId>gt-geotiff</artifactId>
        </exclusion>
      </exclusions>
    </dependency>

    <dependency>
        <groupId>org.codehaus.jackson</groupId>
        <artifactId>jackson-mapper-asl</artifactId>
        <version>1.9.2</version>
    </dependency>
    <dependency>
        <groupId>org.codehaus.jackson</groupId>
        <artifactId>jackson-jaxrs</artifactId>
        <version>1.9.2</version>
    </dependency>


    <dependency>
      <groupId>colt</groupId>
      <artifactId>colt</artifactId>
      <version>1.0.3</version>
    </dependency>

    <dependency>
      <groupId>com.thoughtworks.xstream</groupId>
      <artifactId>xstream</artifactId>
    </dependency>

    <dependency>
      <groupId>commons-net</groupId>
      <artifactId>commons-net</artifactId>
      <version>2.0</version>
      <classifier>ftp</classifier>
    </dependency>

    <dependency>
      <groupId>org.onebusaway</groupId>
      <artifactId>onebusaway-gtfs-realtime-api</artifactId>
      <version>1.1.1</version>
    </dependency>    

    <!-- Library for accessing MyBus Data Stream -->
    <dependency>
      <groupId>edu.washington.its</groupId>
      <artifactId>sdd</artifactId>
      <version>1.0.0</version>
    </dependency>

    <dependency>
      <groupId>org.apache.lucene</groupId>
      <artifactId>lucene-core</artifactId>
      <version>2.4.1</version>
    </dependency>

    <dependency>
      <groupId>com.google.guava</groupId>
      <artifactId>guava</artifactId>
    </dependency>

    <dependency>
      <groupId>org.slf4j</groupId>
      <artifactId>slf4j-log4j12</artifactId>
      <scope>test</scope>
    </dependency>
    <dependency>
      <groupId>junit</groupId>
      <artifactId>junit</artifactId>
      <scope>test</scope>
    </dependency>
    <dependency>
      <groupId>org.mockito</groupId>
      <artifactId>mockito-core</artifactId>
      <scope>test</scope>
    </dependency>
<<<<<<< HEAD
    
   <dependency>
   		<groupId>com.google.code.gson</groupId>
   		<artifactId>gson</artifactId>
   		<version>1.7.1</version>
   		<type>jar</type>
   		<scope>compile</scope>
   </dependency>
   <dependency>
 	    <groupId>com.google.protobuf</groupId>
 	    <artifactId>protobuf-java</artifactId>
 	    <version>2.4.0a</version>
  	</dependency>
	 <dependency>
			<groupId>joda-time</groupId>
			<artifactId>joda-time</artifactId>
			<version>2.0</version>
		</dependency>        

=======
>>>>>>> 68ae779e
  </dependencies>

</project><|MERGE_RESOLUTION|>--- conflicted
+++ resolved
@@ -3,11 +3,7 @@
   <parent>
     <groupId>org.onebusaway</groupId>
     <artifactId>onebusaway-application-modules</artifactId>
-<<<<<<< HEAD
     <version>1.1.13-st-SNAPSHOT</version>
-=======
-    <version>1.1.12-freq-SNAPSHOT</version>
->>>>>>> 68ae779e
   </parent>
   <artifactId>onebusaway-transit-data-federation</artifactId>
   <packaging>jar</packaging>
@@ -137,7 +133,6 @@
       <artifactId>mockito-core</artifactId>
       <scope>test</scope>
     </dependency>
-<<<<<<< HEAD
     
    <dependency>
    		<groupId>com.google.code.gson</groupId>
@@ -157,8 +152,6 @@
 			<version>2.0</version>
 		</dependency>        
 
-=======
->>>>>>> 68ae779e
   </dependencies>
 
 </project>