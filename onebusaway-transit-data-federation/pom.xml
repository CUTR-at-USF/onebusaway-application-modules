<project xmlns="http://maven.apache.org/POM/4.0.0" xmlns:xsi="http://www.w3.org/2001/XMLSchema-instance" xsi:schemaLocation="http://maven.apache.org/POM/4.0.0 http://maven.apache.org/maven-v4_0_0.xsd">
  <modelVersion>4.0.0</modelVersion>
  <parent>
    <groupId>org.onebusaway</groupId>
    <artifactId>onebusaway-application-modules</artifactId>
    <version>1.1.15.4-cs-SNAPSHOT</version>
  </parent>
  <artifactId>onebusaway-transit-data-federation</artifactId>
  <packaging>jar</packaging>

  <name>onebusaway-transit-data-federation</name>

  <dependencies>

    <!-- OneBusAway Dependencies -->
    <dependency>
      <groupId>org.onebusaway</groupId>
      <artifactId>onebusaway-container</artifactId>
      <version>${project.version}</version>
    </dependency>
    <dependency>
      <groupId>org.onebusaway</groupId>
      <artifactId>onebusaway-transit-data</artifactId>
      <version>${project.version}</version>
    </dependency>
    <dependency>
      <groupId>org.onebusaway</groupId>
      <artifactId>onebusaway-realtime-api</artifactId>
      <version>${project.version}</version>
    </dependency>

    <dependency>
      <groupId>org.onebusaway</groupId>
      <artifactId>onebusaway-siri-core</artifactId>
      <version>${onebusaway-siri-version}</version>
    </dependency>

    <dependency>
<<<<<<< HEAD
=======
      <groupId>org.opentripplanner</groupId>
      <artifactId>opentripplanner-routing</artifactId>
      <version>${opentripplanner-version}</version>
      <!-- See similar list in onebusaway-transit-data-federation-builder/pom.xml -->
      <exclusions>
        <exclusion>
          <groupId>hsqldb</groupId>
          <artifactId>hsqldb</artifactId>
        </exclusion>
        <exclusion>
          <groupId>mysql</groupId>
          <artifactId>mysql-connector-java</artifactId>
        </exclusion>
        <exclusion>
          <groupId>org.xerial</groupId>
          <artifactId>sqlite-jdbc</artifactId>
        </exclusion>
        <exclusion>
          <groupId>postgresql</groupId>
          <artifactId>postgresql</artifactId>
        </exclusion>        
        <exclusion>
          <groupId>org.geotools</groupId>
          <artifactId>gt-geotiff</artifactId>
        </exclusion>
      </exclusions>
    </dependency>

    <dependency>
        <groupId>org.codehaus.jackson</groupId>
        <artifactId>jackson-mapper-asl</artifactId>
        <version>1.9.2</version>
    </dependency>
    <dependency>
        <groupId>org.codehaus.jackson</groupId>
        <artifactId>jackson-jaxrs</artifactId>
        <version>1.9.2</version>
    </dependency>


    <dependency>
>>>>>>> fd654e08
      <groupId>colt</groupId>
      <artifactId>colt</artifactId>
      <version>1.0.3</version>
    </dependency>

    <dependency>
      <groupId>com.thoughtworks.xstream</groupId>
      <artifactId>xstream</artifactId>
    </dependency>

    <dependency>
      <groupId>commons-net</groupId>
      <artifactId>commons-net</artifactId>
      <version>2.0</version>
      <classifier>ftp</classifier>
    </dependency>

    <dependency>
      <groupId>org.onebusaway</groupId>
      <artifactId>onebusaway-gtfs-realtime-api</artifactId>
<<<<<<< HEAD
      <version>1.2.0</version>
=======
      <version>${gtfs-api-version}</version>
    </dependency>    

    <!-- Library for accessing MyBus Data Stream -->
    <dependency>
      <groupId>edu.washington.its</groupId>
      <artifactId>sdd</artifactId>
      <version>1.0.0</version>
>>>>>>> fd654e08
    </dependency>

    <dependency>
      <groupId>org.apache.lucene</groupId>
      <artifactId>lucene-core</artifactId>
      <version>2.4.1</version>
    </dependency>

    <dependency>
      <groupId>com.google.guava</groupId>
      <artifactId>guava</artifactId>
    </dependency>

    <dependency>
      <groupId>org.slf4j</groupId>
      <artifactId>slf4j-log4j12</artifactId>
      <scope>test</scope>
    </dependency>
    <dependency>
      <groupId>junit</groupId>
      <artifactId>junit</artifactId>
      <scope>test</scope>
    </dependency>
    <dependency>
      <groupId>org.mockito</groupId>
      <artifactId>mockito-core</artifactId>
      <scope>test</scope>
    </dependency>
    
   <dependency>
   		<groupId>com.google.code.gson</groupId>
   		<artifactId>gson</artifactId>
   		<version>1.7.1</version>
   		<type>jar</type>
   		<scope>compile</scope>
   </dependency>
	 <dependency>
			<groupId>joda-time</groupId>
			<artifactId>joda-time</artifactId>
			<version>2.0</version>
		</dependency>        
    <dependency>
        <groupId>org.codehaus.jackson</groupId>
        <artifactId>jackson-xc</artifactId>
        <version>1.9.2</version>
    </dependency>

  </dependencies>

</project><|MERGE_RESOLUTION|>--- conflicted
+++ resolved
@@ -36,37 +36,6 @@
     </dependency>
 
     <dependency>
-<<<<<<< HEAD
-=======
-      <groupId>org.opentripplanner</groupId>
-      <artifactId>opentripplanner-routing</artifactId>
-      <version>${opentripplanner-version}</version>
-      <!-- See similar list in onebusaway-transit-data-federation-builder/pom.xml -->
-      <exclusions>
-        <exclusion>
-          <groupId>hsqldb</groupId>
-          <artifactId>hsqldb</artifactId>
-        </exclusion>
-        <exclusion>
-          <groupId>mysql</groupId>
-          <artifactId>mysql-connector-java</artifactId>
-        </exclusion>
-        <exclusion>
-          <groupId>org.xerial</groupId>
-          <artifactId>sqlite-jdbc</artifactId>
-        </exclusion>
-        <exclusion>
-          <groupId>postgresql</groupId>
-          <artifactId>postgresql</artifactId>
-        </exclusion>        
-        <exclusion>
-          <groupId>org.geotools</groupId>
-          <artifactId>gt-geotiff</artifactId>
-        </exclusion>
-      </exclusions>
-    </dependency>
-
-    <dependency>
         <groupId>org.codehaus.jackson</groupId>
         <artifactId>jackson-mapper-asl</artifactId>
         <version>1.9.2</version>
@@ -79,7 +48,6 @@
 
 
     <dependency>
->>>>>>> fd654e08
       <groupId>colt</groupId>
       <artifactId>colt</artifactId>
       <version>1.0.3</version>
@@ -100,19 +68,8 @@
     <dependency>
       <groupId>org.onebusaway</groupId>
       <artifactId>onebusaway-gtfs-realtime-api</artifactId>
-<<<<<<< HEAD
-      <version>1.2.0</version>
-=======
       <version>${gtfs-api-version}</version>
-    </dependency>    
-
-    <!-- Library for accessing MyBus Data Stream -->
-    <dependency>
-      <groupId>edu.washington.its</groupId>
-      <artifactId>sdd</artifactId>
-      <version>1.0.0</version>
->>>>>>> fd654e08
-    </dependency>
+    </dependency> 
 
     <dependency>
       <groupId>org.apache.lucene</groupId>
