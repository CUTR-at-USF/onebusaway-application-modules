/**
 * Copyright (C) 2011 Brian Ferris <bdferris@onebusaway.org>
 *
 * Licensed under the Apache License, Version 2.0 (the "License");
 * you may not use this file except in compliance with the License.
 * You may obtain a copy of the License at
 *
 *         http://www.apache.org/licenses/LICENSE-2.0
 *
 * Unless required by applicable law or agreed to in writing, software
 * distributed under the License is distributed on an "AS IS" BASIS,
 * WITHOUT WARRANTIES OR CONDITIONS OF ANY KIND, either express or implied.
 * See the License for the specific language governing permissions and
 * limitations under the License.
 */
package org.onebusaway.transit_data_federation.impl;

import static org.junit.Assert.assertEquals;

import static org.onebusaway.transit_data_federation.testing.UnitTestingSupport.block;
import static org.onebusaway.transit_data_federation.testing.UnitTestingSupport.blockConfiguration;
import static org.onebusaway.transit_data_federation.testing.UnitTestingSupport.date;
import static org.onebusaway.transit_data_federation.testing.UnitTestingSupport.dateAsLong;
import static org.onebusaway.transit_data_federation.testing.UnitTestingSupport.getTimeAsDay;
import static org.onebusaway.transit_data_federation.testing.UnitTestingSupport.linkBlockTrips;
import static org.onebusaway.transit_data_federation.testing.UnitTestingSupport.lsid;
import static org.onebusaway.transit_data_federation.testing.UnitTestingSupport.lsids;
import static org.onebusaway.transit_data_federation.testing.UnitTestingSupport.serviceIds;
import static org.onebusaway.transit_data_federation.testing.UnitTestingSupport.stop;
import static org.onebusaway.transit_data_federation.testing.UnitTestingSupport.stopTime;
import static org.onebusaway.transit_data_federation.testing.UnitTestingSupport.time;
import static org.onebusaway.transit_data_federation.testing.UnitTestingSupport.trip;

import java.util.ArrayList;
import java.util.Arrays;
import java.util.Collections;
import java.util.Comparator;
import java.util.Date;
import java.util.List;

import org.junit.Before;
import org.junit.Test;
import org.mockito.Mockito;

import org.onebusaway.gtfs.impl.calendar.CalendarServiceImpl;
import org.onebusaway.gtfs.model.AgencyAndId;
import org.onebusaway.gtfs.model.calendar.CalendarServiceData;
import org.onebusaway.transit_data_federation.impl.blocks.BlockIndexFactoryServiceImpl;
import org.onebusaway.transit_data_federation.impl.transit_graph.StopEntryImpl;
import org.onebusaway.transit_data_federation.impl.transit_graph.StopTimeEntryImpl;
import org.onebusaway.transit_data_federation.services.blocks.BlockIndexService;
import org.onebusaway.transit_data_federation.services.blocks.BlockStopTimeIndex;
import org.onebusaway.transit_data_federation.services.blocks.BlockTripIndex;
import org.onebusaway.transit_data_federation.services.transit_graph.BlockConfigurationEntry;
import org.onebusaway.transit_data_federation.services.transit_graph.BlockTripEntry;
import org.onebusaway.transit_data_federation.services.transit_graph.TransitGraphDao;
import org.onebusaway.transit_data_federation.model.StopTimeInstance;

public class StopTimeServiceImplTest {

  private BlockIndexFactoryServiceImpl _factory;

  private StopTimeServiceImpl _service;

  private ExtendedCalendarServiceImpl _calendarService;

  private BlockIndexService _blockIndexService;

  private AgencyAndId _stopId;

  private StopEntryImpl _stop;

  private TransitGraphDao _transitGraphDao;

  private boolean includePrivateService = false;

  @Before
  public void setup() {

    _factory = new BlockIndexFactoryServiceImpl();

    _stop = stop("stopId", 47.0, -122.0);
    _stopId = _stop.getId();

    TransitGraphDao graph = Mockito.mock(TransitGraphDao.class);
    Mockito.when(graph.getStopEntryForId(_stop.getId(), true)).thenReturn(_stop);

    CalendarServiceData data = new CalendarServiceData();
    data.putDatesForLocalizedServiceId(lsid("sA"),
        Arrays.asList(date("2009-09-01 00:00"), date("2009-09-02 00:00")));
    data.putDatesForLocalizedServiceId(lsid("sB"),
        Arrays.asList(date("2009-09-03 00:00")));

    CalendarServiceImpl calendarService = new CalendarServiceImpl();
    calendarService.setData(data);

    _calendarService = new ExtendedCalendarServiceImpl();
    _calendarService.setCalendarService(calendarService);

    _blockIndexService = Mockito.mock(BlockIndexService.class);

    _service = new StopTimeServiceImpl();
    _service.setTransitGraphDao(graph);
    _service.setCalendarService(_calendarService);
    _service.setBlockIndexService(_blockIndexService);

    BlockConfigurationEntry bcA = blockConfiguration(block("bA"),
        serviceIds(lsids("sA"), lsids()));
    BlockConfigurationEntry bcB = blockConfiguration(block("bB"),
        serviceIds(lsids("sB"), lsids()));

    _transitGraphDao = Mockito.mock(TransitGraphDao.class);
    Mockito.when(_transitGraphDao.getAllBlocks()).thenReturn(
        Arrays.asList(bcA.getBlock(), bcB.getBlock()));
    _calendarService.setTransitGraphDao(_transitGraphDao);

    _calendarService.start();
  }

  @Test
  public void test01() {

    Date from = date("2009-09-01 10:00");
    Date to = date("2009-09-01 10:30");
    Date day = getTimeAsDay(from);

    StopTimeEntryImpl stA = stopTime(0, _stop, trip("A", "sA"), time(9, 50), 0);
    StopTimeEntryImpl stB = stopTime(1, _stop, trip("B", "sA"), time(10, 10), 0);
    StopTimeEntryImpl stC = stopTime(2, _stop, trip("C", "sA"), time(10, 20), 0);
    StopTimeEntryImpl stD = stopTime(3, _stop, trip("D", "sA"), time(10, 40), 0);

    BlockConfigurationEntry bA = linkBlockTrips("bA", stA.getTrip());
    BlockConfigurationEntry bB = linkBlockTrips("bB", stB.getTrip());
    BlockConfigurationEntry bC = linkBlockTrips("bC", stC.getTrip());
    BlockConfigurationEntry bD = linkBlockTrips("bD", stD.getTrip());

    addFirstStopToBlockIndex(bA, bB, bC, bD);

    List<StopTimeInstance> results = _service.getStopTimeInstancesInTimeRange(
        _stopId, from, to);

    sort(results);

    assertEquals(2, results.size());

    StopTimeInstance sti = results.get(0);
    assertEquals(day.getTime(), sti.getServiceDate());
    assertEquals(dateAsLong("2009-09-01 10:10"), sti.getArrivalTime());
    assertEquals(dateAsLong("2009-09-01 10:10"), sti.getDepartureTime());

    sti = results.get(1);
    assertEquals(day.getTime(), sti.getServiceDate());
    assertEquals(date("2009-09-01 10:20").getTime(), sti.getArrivalTime());
    assertEquals(date("2009-09-01 10:20").getTime(), sti.getDepartureTime());

    from = date("2009-09-01 10:15");
    to = date("2009-09-01 10:25");

    results = _service.getStopTimeInstancesInTimeRange(_stopId, from, to);

    sort(results);

    assertEquals(1, results.size());

    sti = results.get(0);
    assertEquals(day.getTime(), sti.getServiceDate());
    assertEquals(date("2009-09-01 10:20").getTime(), sti.getArrivalTime());
    assertEquals(date("2009-09-01 10:20").getTime(), sti.getDepartureTime());

    from = date("2009-09-01 10:21");
    to = date("2009-09-01 10:25");

    results = _service.getStopTimeInstancesInTimeRange(_stopId, from, to);

    assertEquals(0, results.size());
  }

  @Test
  public void test02() {

    Date dayA = getTimeAsDay(date("2009-09-01 00:00"));
    Date dayB = getTimeAsDay(date("2009-09-02 00:00"));

    // 10:00am, 10:30am
    StopTimeEntryImpl stA = stopTime(0, _stop, trip("A", "sA"), time(10, 00),
        time(10, 30), 0);

    // 01:00am, 01:30am (both on next day)
    StopTimeEntryImpl stB = stopTime(1, _stop, trip("B", "sA"), time(25, 00),
        time(25, 30), 0);

    BlockConfigurationEntry bA = linkBlockTrips("bA", stA.getTrip());
    BlockConfigurationEntry bB = linkBlockTrips("bB", stB.getTrip());

    addFirstStopToBlockIndex(bA, bB);

    /****
     * 
     ****/

    Date from = date("2009-09-01 10:10");
    Date to = date("2009-09-01 10:40");
    List<StopTimeInstance> results = _service.getStopTimeInstancesInTimeRange(
        _stopId, from, to);

    sort(results);

    assertEquals(1, results.size());

    StopTimeInstance sti = results.get(0);
    assertEquals(dayA.getTime(), sti.getServiceDate());
    assertEquals(date("2009-09-01 10:00").getTime(), sti.getArrivalTime());
    assertEquals(date("2009-09-01 10:30").getTime(), sti.getDepartureTime());

    /****
     * 
     ****/

    from = date("2009-09-02 10:10");
    to = date("2009-09-02 10:40");
    results = _service.getStopTimeInstancesInTimeRange(_stopId, from, to);

    sort(results);

    assertEquals(1, results.size());

    sti = results.get(0);
    assertEquals(dayB.getTime(), sti.getServiceDate());
    assertEquals(date("2009-09-02 10:00").getTime(), sti.getArrivalTime());
    assertEquals(date("2009-09-02 10:30").getTime(), sti.getDepartureTime());

    /****
     * 
     ****/

    from = date("2009-09-01 10:10");
    to = date("2009-09-02 10:40");
    results = _service.getStopTimeInstancesInTimeRange(_stopId, from, to);

    sort(results);

    assertEquals(3, results.size());

    sti = results.get(0);
    assertEquals(dayA.getTime(), sti.getServiceDate());
    assertEquals(date("2009-09-01 10:00").getTime(), sti.getArrivalTime());
    assertEquals(date("2009-09-01 10:30").getTime(), sti.getDepartureTime());

    sti = results.get(1);
    assertEquals(dayA.getTime(), sti.getServiceDate());
    assertEquals(date("2009-09-02 01:00").getTime(), sti.getArrivalTime());
    assertEquals(date("2009-09-02 01:30").getTime(), sti.getDepartureTime());

    sti = results.get(2);
    assertEquals(dayB.getTime(), sti.getServiceDate());
    assertEquals(date("2009-09-02 10:00").getTime(), sti.getArrivalTime());
    assertEquals(date("2009-09-02 10:30").getTime(), sti.getDepartureTime());

    /****
     * 
     ****/

    from = date("2009-09-01 12:00");
    to = date("2009-09-02 12:00");
    results = _service.getStopTimeInstancesInTimeRange(_stopId, from, to);

    sort(results);

    assertEquals(2, results.size());

    sti = results.get(0);
    assertEquals(dayA.getTime(), sti.getServiceDate());
    assertEquals(date("2009-09-02 01:00").getTime(), sti.getArrivalTime());
    assertEquals(date("2009-09-02 01:30").getTime(), sti.getDepartureTime());

    sti = results.get(1);
    assertEquals(dayB.getTime(), sti.getServiceDate());
    assertEquals(date("2009-09-02 10:00").getTime(), sti.getArrivalTime());
    assertEquals(date("2009-09-02 10:30").getTime(), sti.getDepartureTime());

    /****
     * 
     ****/

    from = date("2009-09-02 12:00");
    to = date("2009-09-03 12:00");
    results = _service.getStopTimeInstancesInTimeRange(_stopId, from, to);

    sort(results);

    assertEquals(1, results.size());

    sti = results.get(0);
    assertEquals(dayB.getTime(), sti.getServiceDate());
    assertEquals(date("2009-09-03 01:00").getTime(), sti.getArrivalTime());
    assertEquals(date("2009-09-03 01:30").getTime(), sti.getDepartureTime());
  }

  @Test
  public void test03() {

    Date dayA = getTimeAsDay(date("2009-09-02 00:00"));
    Date dayB = getTimeAsDay(date("2009-09-03 00:00"));

    StopTimeEntryImpl stA = stopTime(0, _stop, trip("A", "sA"), time(10, 00),
        time(10, 30), 0);
    StopTimeEntryImpl stB = stopTime(1, _stop, trip("B", "sA"), time(25, 0),
        time(25, 30), 0);
    StopTimeEntryImpl stC = stopTime(2, _stop, trip("C", "sB"), time(10, 00),
        time(10, 30), 0);
    StopTimeEntryImpl stD = stopTime(3, _stop, trip("D", "sB"), time(25, 0),
        time(25, 30), 0);

    BlockConfigurationEntry bA = linkBlockTrips("bA", stA.getTrip());
    BlockConfigurationEntry bB = linkBlockTrips("bB", stB.getTrip());
    BlockConfigurationEntry bC = linkBlockTrips("bC", stC.getTrip());
    BlockConfigurationEntry bD = linkBlockTrips("bD", stD.getTrip());

    addFirstStopToBlockIndex(bA, bB);
    addFirstStopToBlockIndex(bC, bD);

    /****
     * 
     ****/

    Date from = date("2009-09-02 10:10");
    Date to = date("2009-09-02 10:40");
    List<StopTimeInstance> results = _service.getStopTimeInstancesInTimeRange(
        _stopId, from, to);

    sort(results);

    assertEquals(1, results.size());

    StopTimeInstance sti = results.get(0);
    assertEquals(dayA.getTime(), sti.getServiceDate());
    assertEquals(date("2009-09-02 10:00").getTime(), sti.getArrivalTime());
    assertEquals(date("2009-09-02 10:30").getTime(), sti.getDepartureTime());

    /****
     * 
     ****/

    from = date("2009-09-03 10:10");
    to = date("2009-09-03 10:40");
    results = _service.getStopTimeInstancesInTimeRange(_stopId, from, to);

    sort(results);

    assertEquals(1, results.size());

    sti = results.get(0);
    assertEquals(dayB.getTime(), sti.getServiceDate());
    assertEquals(date("2009-09-03 10:00").getTime(), sti.getArrivalTime());
    assertEquals(date("2009-09-03 10:30").getTime(), sti.getDepartureTime());

    /****
     * 
     ****/

    from = date("2009-09-02 10:10");
    to = date("2009-09-03 10:40");
    results = _service.getStopTimeInstancesInTimeRange(_stopId, from, to);

    sort(results);

    assertEquals(3, results.size());

    sti = results.get(0);
    assertEquals(dayA.getTime(), sti.getServiceDate());
    assertEquals(date("2009-09-02 10:00").getTime(), sti.getArrivalTime());
    assertEquals(date("2009-09-02 10:30").getTime(), sti.getDepartureTime());

    sti = results.get(1);
    assertEquals(dayA.getTime(), sti.getServiceDate());
    assertEquals(date("2009-09-03 01:00").getTime(), sti.getArrivalTime());
    assertEquals(date("2009-09-03 01:30").getTime(), sti.getDepartureTime());

    sti = results.get(2);
    assertEquals(dayB.getTime(), sti.getServiceDate());
    assertEquals(date("2009-09-03 10:00").getTime(), sti.getArrivalTime());
    assertEquals(date("2009-09-03 10:30").getTime(), sti.getDepartureTime());

    /****
     * 
     ****/

    from = date("2009-09-02 12:00");
    to = date("2009-09-03 12:00");
    results = _service.getStopTimeInstancesInTimeRange(_stopId, from, to);

    sort(results);

    assertEquals(2, results.size());

    sti = results.get(0);
    assertEquals(dayA.getTime(), sti.getServiceDate());
    assertEquals(date("2009-09-03 01:00").getTime(), sti.getArrivalTime());
    assertEquals(date("2009-09-03 01:30").getTime(), sti.getDepartureTime());

    sti = results.get(1);
    assertEquals(dayB.getTime(), sti.getServiceDate());
    assertEquals(date("2009-09-03 10:00").getTime(), sti.getArrivalTime());
    assertEquals(date("2009-09-03 10:30").getTime(), sti.getDepartureTime());

    /****
     * 
     ****/

    from = date("2009-09-03 12:00");
    to = date("2009-09-04 12:00");
    results = _service.getStopTimeInstancesInTimeRange(_stopId, from, to);

    sort(results);

    assertEquals(1, results.size());

    sti = results.get(0);
    assertEquals(dayB.getTime(), sti.getServiceDate());
    assertEquals(date("2009-09-04 01:00").getTime(), sti.getArrivalTime());
    assertEquals(date("2009-09-04 01:30").getTime(), sti.getDepartureTime());
  }
<<<<<<< HEAD
    
=======

  @Test
  public void test04() {

    StopEntryImpl fromStop = stop("stopA", 47.0, -122.0);
    StopEntryImpl toStop = stop("stopB", 47.0, -122.0);

    TripEntryImpl trip1A = trip("1A", "sA");
    TripEntryImpl trip1B = trip("1B", "sA");
    TripEntryImpl trip1C = trip("1C", "sA");
    TripEntryImpl trip1D = trip("1D", "sA");

    stopTime(0, fromStop, trip1A, time(10, 00), time(10, 05), 0.0);
    stopTime(1, fromStop, trip1B, time(10, 10), time(10, 15), 0.0);
    stopTime(2, fromStop, trip1C, time(10, 20), time(10, 25), 0.0);
    stopTime(3, fromStop, trip1D, time(10, 30), time(10, 35), 0.0);

    stopTime(4, toStop, trip1A, time(10, 10), time(10, 15), 0.0);
    stopTime(5, toStop, trip1B, time(10, 20), time(10, 25), 0.0);
    stopTime(6, toStop, trip1C, time(10, 30), time(10, 35), 0.0);
    stopTime(7, toStop, trip1D, time(10, 40), time(10, 45), 0.0);

    BlockConfigurationEntry b1A = linkBlockTrips("b1A", trip1A);
    BlockConfigurationEntry b1B = linkBlockTrips("b1B", trip1B);
    BlockConfigurationEntry b1C = linkBlockTrips("b1C", trip1C);
    BlockConfigurationEntry b1D = linkBlockTrips("b1D", trip1D);

    BlockSequenceIndex index1 = createBlockSequenceIndex(b1A, b1B, b1C, b1D);
    BlockStopSequenceIndex fromIndex1 = new BlockStopSequenceIndex(index1, 0);
    BlockStopSequenceIndex toIndex1 = new BlockStopSequenceIndex(index1, 1);

    Pair<BlockStopSequenceIndex> indexPair1 = Tuples.pair(fromIndex1, toIndex1);

    TripEntryImpl trip2A = trip("2A", "sA");
    TripEntryImpl trip2B = trip("2B", "sA");
    TripEntryImpl trip2C = trip("2C", "sA");
    TripEntryImpl trip2D = trip("2D", "sA");

    stopTime(0, fromStop, trip2A, time(10, 07), time(10, 07), 0.0);
    stopTime(1, fromStop, trip2B, time(10, 17), time(10, 17), 0.0);
    stopTime(2, fromStop, trip2C, time(10, 27), time(10, 27), 0.0);
    stopTime(3, fromStop, trip2D, time(10, 37), time(10, 37), 0.0);

    stopTime(4, toStop, trip2A, time(10, 17), time(10, 17), 0.0);
    stopTime(5, toStop, trip2B, time(10, 27), time(10, 27), 0.0);
    stopTime(6, toStop, trip2C, time(10, 37), time(10, 37), 0.0);
    stopTime(7, toStop, trip2D, time(10, 47), time(10, 47), 0.0);

    BlockConfigurationEntry b2A = linkBlockTrips("bA", trip2A);
    BlockConfigurationEntry b2B = linkBlockTrips("bB", trip2B);
    BlockConfigurationEntry b2C = linkBlockTrips("bC", trip2C);
    BlockConfigurationEntry b2D = linkBlockTrips("bD", trip2D);

    BlockSequenceIndex index2 = createBlockSequenceIndex(b2A, b2B, b2C, b2D);
    BlockStopSequenceIndex fromIndex2 = new BlockStopSequenceIndex(index2, 0);
    BlockStopSequenceIndex toIndex2 = new BlockStopSequenceIndex(index2, 1);

    Pair<BlockStopSequenceIndex> indexPair2 = Tuples.pair(fromIndex2, toIndex2);

    List<Pair<BlockStopSequenceIndex>> indices = new ArrayList<Pair<BlockStopSequenceIndex>>();
    indices.add(indexPair1);
    indices.add(indexPair2);

    Mockito.when(
        _blockIndexService.getBlockSequenceIndicesBetweenStops(fromStop, toStop)).thenReturn(
        indices);

    TripEntryImpl tripF = trip("freq", "sA");

    stopTime(0, fromStop, tripF, time(10, 00), time(10, 00), 0.0);
    stopTime(4, toStop, tripF, time(10, 05), time(10, 05), 0.0);

    FrequencyEntry frequency = new FrequencyEntryImpl(time(10, 30),
        time(11, 30), 10 * 60, 0);
    List<FrequencyEntry> frequencies = Arrays.asList(frequency);

    BlockConfigurationEntry bcFreq = linkBlockTrips(block("bFreq"),
        frequencies, tripF);

    FrequencyBlockTripIndex freqIndex = _factory.createFrequencyIndexForTrips(
        bcFreq.getTrips(), frequencies);
    FrequencyStopTripIndex freqFromIndex = new FrequencyStopTripIndex(
        freqIndex, 0);
    FrequencyStopTripIndex freqToIndex = new FrequencyStopTripIndex(freqIndex,
        1);
    Pair<FrequencyStopTripIndex> freqIndexPair = Tuples.pair(freqFromIndex,
        freqToIndex);

    List<Pair<FrequencyStopTripIndex>> frequencyIndices = new ArrayList<Pair<FrequencyStopTripIndex>>();
    frequencyIndices.add(freqIndexPair);

    Mockito.when(
        _blockIndexService.getFrequencyIndicesBetweenStops(fromStop, toStop)).thenReturn(
        frequencyIndices);

    /****
     * 
     ****/

    Date time = date("2009-09-01 08:00");

    List<Pair<StopTimeInstance>> instances = _service.getNextDeparturesBetweenStopPair(
        fromStop, toStop, time, 0, 0, 3, includePrivateService);

    assertEquals(3, instances.size());

    Pair<StopTimeInstance> pair = instances.get(0);
    assertSame(fromStop, pair.getFirst().getStop());
    assertSame(toStop, pair.getSecond().getStop());
    assertEquals(dateAsLong("2009-09-01 00:00"),
        pair.getFirst().getServiceDate());
    assertEquals(b1A.getStopTimes().get(0), pair.getFirst().getStopTime());
    assertEquals(b1A.getStopTimes().get(1), pair.getSecond().getStopTime());

    pair = instances.get(1);
    assertEquals(b2A.getStopTimes().get(0), pair.getFirst().getStopTime());
    assertEquals(b2A.getStopTimes().get(1), pair.getSecond().getStopTime());

    pair = instances.get(2);
    assertEquals(b1B.getStopTimes().get(0), pair.getFirst().getStopTime());
    assertEquals(b1B.getStopTimes().get(1), pair.getSecond().getStopTime());

    /****
     * 
     ****/

    time = date("2009-09-01 08:00");

    instances = _service.getNextDeparturesBetweenStopPair(fromStop, toStop,
        time, 10 * 60, 0, 3, includePrivateService);

    assertEquals(5, instances.size());

    pair = instances.get(0);
    assertEquals(b1A.getStopTimes().get(0), pair.getFirst().getStopTime());
    assertEquals(b1A.getStopTimes().get(1), pair.getSecond().getStopTime());

    pair = instances.get(1);
    assertEquals(b2A.getStopTimes().get(0), pair.getFirst().getStopTime());
    assertEquals(b2A.getStopTimes().get(1), pair.getSecond().getStopTime());

    pair = instances.get(2);
    assertEquals(b1B.getStopTimes().get(0), pair.getFirst().getStopTime());
    assertEquals(b1B.getStopTimes().get(1), pair.getSecond().getStopTime());

    pair = instances.get(3);
    assertEquals(b2B.getStopTimes().get(0), pair.getFirst().getStopTime());
    assertEquals(b2B.getStopTimes().get(1), pair.getSecond().getStopTime());

    pair = instances.get(4);
    assertEquals(b1C.getStopTimes().get(0), pair.getFirst().getStopTime());
    assertEquals(b1C.getStopTimes().get(1), pair.getSecond().getStopTime());

    /****
     * 
     ****/

    time = date("2009-09-01 10:06");

    instances = _service.getNextDeparturesBetweenStopPair(fromStop, toStop,
        time, 0, 0, 3, includePrivateService);

    assertEquals(3, instances.size());

    pair = instances.get(0);
    assertEquals(b2A.getStopTimes().get(0), pair.getFirst().getStopTime());
    assertEquals(b2A.getStopTimes().get(1), pair.getSecond().getStopTime());

    pair = instances.get(1);
    assertEquals(b1B.getStopTimes().get(0), pair.getFirst().getStopTime());
    assertEquals(b1B.getStopTimes().get(1), pair.getSecond().getStopTime());

    pair = instances.get(2);
    assertEquals(b2B.getStopTimes().get(0), pair.getFirst().getStopTime());
    assertEquals(b2B.getStopTimes().get(1), pair.getSecond().getStopTime());

    /****
     * 
     ****/

    time = date("2009-09-01 10:06");

    instances = _service.getNextDeparturesBetweenStopPair(fromStop, toStop,
        time, 10 * 60, 5 * 60, 3, includePrivateService);

    assertEquals(8, instances.size());

    pair = instances.get(0);
    assertEquals(b1A.getStopTimes().get(0), pair.getFirst().getStopTime());
    assertEquals(b1A.getStopTimes().get(1), pair.getSecond().getStopTime());

    pair = instances.get(1);
    assertEquals(b2A.getStopTimes().get(0), pair.getFirst().getStopTime());
    assertEquals(b2A.getStopTimes().get(1), pair.getSecond().getStopTime());

    pair = instances.get(2);
    assertEquals(b1B.getStopTimes().get(0), pair.getFirst().getStopTime());
    assertEquals(b1B.getStopTimes().get(1), pair.getSecond().getStopTime());

    pair = instances.get(3);
    assertEquals(b2B.getStopTimes().get(0), pair.getFirst().getStopTime());
    assertEquals(b2B.getStopTimes().get(1), pair.getSecond().getStopTime());

    pair = instances.get(4);
    assertEquals(b1C.getStopTimes().get(0), pair.getFirst().getStopTime());
    assertEquals(b1C.getStopTimes().get(1), pair.getSecond().getStopTime());

    pair = instances.get(5);
    assertEquals(b2C.getStopTimes().get(0), pair.getFirst().getStopTime());
    assertEquals(b2C.getStopTimes().get(1), pair.getSecond().getStopTime());

    pair = instances.get(6);
    assertEquals(bcFreq.getStopTimes().get(0), pair.getFirst().getStopTime());
    assertEquals(bcFreq.getStopTimes().get(1), pair.getSecond().getStopTime());
    assertEquals(dateAsLong("2009-09-01 10:30"),
        pair.getFirst().getDepartureTime());
    assertEquals(dateAsLong("2009-09-01 10:35"),
        pair.getSecond().getDepartureTime());

    pair = instances.get(7);
    assertEquals(b1D.getStopTimes().get(0), pair.getFirst().getStopTime());
    assertEquals(b1D.getStopTimes().get(1), pair.getSecond().getStopTime());

    /****
     * 
     ****/

    time = date("2009-09-02 10:06");

    instances = _service.getNextDeparturesBetweenStopPair(fromStop, toStop,
        time, 0, 0, 3, includePrivateService);

    assertEquals(3, instances.size());

    pair = instances.get(0);
    assertEquals(dateAsLong("2009-09-02 00:00"),
        pair.getFirst().getServiceDate());

    assertEquals(b2A.getStopTimes().get(0), pair.getFirst().getStopTime());
    assertEquals(b2A.getStopTimes().get(1), pair.getSecond().getStopTime());

    pair = instances.get(1);
    assertEquals(b1B.getStopTimes().get(0), pair.getFirst().getStopTime());
    assertEquals(b1B.getStopTimes().get(1), pair.getSecond().getStopTime());

    pair = instances.get(2);
    assertEquals(b2B.getStopTimes().get(0), pair.getFirst().getStopTime());
    assertEquals(b2B.getStopTimes().get(1), pair.getSecond().getStopTime());

    /****
     * 
     ****/

    time = date("2009-09-02 10:29");

    instances = _service.getNextDeparturesBetweenStopPair(fromStop, toStop,
        time, 0, 0, 3, includePrivateService);

    assertEquals(3, instances.size());

    pair = instances.get(0);
    assertEquals(bcFreq.getStopTimes().get(0), pair.getFirst().getStopTime());
    assertEquals(bcFreq.getStopTimes().get(1), pair.getSecond().getStopTime());
    assertEquals(dateAsLong("2009-09-02 10:30"),
        pair.getFirst().getDepartureTime());
    assertEquals(dateAsLong("2009-09-02 10:35"),
        pair.getSecond().getDepartureTime());

    pair = instances.get(1);
    assertEquals(b1D.getStopTimes().get(0), pair.getFirst().getStopTime());
    assertEquals(b1D.getStopTimes().get(1), pair.getSecond().getStopTime());

    pair = instances.get(2);
    assertEquals(b2D.getStopTimes().get(0), pair.getFirst().getStopTime());
    assertEquals(b2D.getStopTimes().get(1), pair.getSecond().getStopTime());

    /****
     * 
     ****/

    time = date("2009-09-02 10:40");

    instances = _service.getNextDeparturesBetweenStopPair(fromStop, toStop,
        time, 0, 0, 3, includePrivateService);

    assertEquals(1, instances.size());

    pair = instances.get(0);
    assertEquals(bcFreq.getStopTimes().get(0), pair.getFirst().getStopTime());
    assertEquals(bcFreq.getStopTimes().get(1), pair.getSecond().getStopTime());
    assertEquals(dateAsLong("2009-09-02 10:40"),
        pair.getFirst().getDepartureTime());
    assertEquals(dateAsLong("2009-09-02 10:45"),
        pair.getSecond().getDepartureTime());

    /****
     * 
     ****/

    time = date("2009-09-02 11:40");

    instances = _service.getNextDeparturesBetweenStopPair(fromStop, toStop,
        time, 0, 0, 3, includePrivateService);

    assertEquals(0, instances.size());

    /****
     * 
     ****/

    time = date("2009-09-02 10:50");

    instances = _service.getPreviousArrivalsBetweenStopPair(fromStop, toStop,
        time, 0, 0, 3, includePrivateService);

    assertEquals(3, instances.size());

    pair = instances.get(0);
    assertEquals(b2D.getStopTimes().get(0), pair.getFirst().getStopTime());
    assertEquals(b2D.getStopTimes().get(1), pair.getSecond().getStopTime());

    pair = instances.get(1);
    assertEquals(bcFreq.getStopTimes().get(0), pair.getFirst().getStopTime());
    assertEquals(bcFreq.getStopTimes().get(1), pair.getSecond().getStopTime());
    assertEquals(dateAsLong("2009-09-02 10:40"),
        pair.getFirst().getDepartureTime());
    assertEquals(dateAsLong("2009-09-02 10:45"),
        pair.getSecond().getDepartureTime());

    pair = instances.get(2);
    assertEquals(b1D.getStopTimes().get(0), pair.getFirst().getStopTime());
    assertEquals(b1D.getStopTimes().get(1), pair.getSecond().getStopTime());

    /****
     * 
     ****/

    time = date("2009-09-02 10:46");

    instances = _service.getPreviousArrivalsBetweenStopPair(fromStop, toStop,
        time, 0, 0, 3, includePrivateService);

    assertEquals(3, instances.size());

    pair = instances.get(0);
    assertEquals(bcFreq.getStopTimes().get(0), pair.getFirst().getStopTime());
    assertEquals(bcFreq.getStopTimes().get(1), pair.getSecond().getStopTime());
    assertEquals(dateAsLong("2009-09-02 10:40"),
        pair.getFirst().getDepartureTime());
    assertEquals(dateAsLong("2009-09-02 10:45"),
        pair.getSecond().getDepartureTime());

    pair = instances.get(1);
    assertEquals(b1D.getStopTimes().get(0), pair.getFirst().getStopTime());
    assertEquals(b1D.getStopTimes().get(1), pair.getSecond().getStopTime());

    pair = instances.get(2);
    assertEquals(b2C.getStopTimes().get(0), pair.getFirst().getStopTime());
    assertEquals(b2C.getStopTimes().get(1), pair.getSecond().getStopTime());

    /****
     * 
     ****/

    time = date("2009-09-02 10:40");

    instances = _service.getPreviousArrivalsBetweenStopPair(fromStop, toStop,
        time, 0, 0, 3, includePrivateService);

    assertEquals(3, instances.size());

    pair = instances.get(0);
    assertEquals(b2C.getStopTimes().get(0), pair.getFirst().getStopTime());
    assertEquals(b2C.getStopTimes().get(1), pair.getSecond().getStopTime());

    pair = instances.get(1);
    assertEquals(bcFreq.getStopTimes().get(0), pair.getFirst().getStopTime());
    assertEquals(bcFreq.getStopTimes().get(1), pair.getSecond().getStopTime());
    assertEquals(dateAsLong("2009-09-02 10:30"),
        pair.getFirst().getDepartureTime());
    assertEquals(dateAsLong("2009-09-02 10:35"),
        pair.getSecond().getDepartureTime());

    pair = instances.get(2);
    assertEquals(b1C.getStopTimes().get(0), pair.getFirst().getStopTime());
    assertEquals(b1C.getStopTimes().get(1), pair.getSecond().getStopTime());

    /****
     * 
     ****/

    time = date("2009-09-01 10:18");

    instances = _service.getPreviousArrivalsBetweenStopPair(fromStop, toStop,
        time, 0, 0, 3, includePrivateService);

    assertEquals(2, instances.size());

    pair = instances.get(0);
    assertEquals(b2A.getStopTimes().get(0), pair.getFirst().getStopTime());
    assertEquals(b2A.getStopTimes().get(1), pair.getSecond().getStopTime());

    pair = instances.get(1);
    assertEquals(b1A.getStopTimes().get(0), pair.getFirst().getStopTime());
    assertEquals(b1A.getStopTimes().get(1), pair.getSecond().getStopTime());

    /****
     * 
     ****/

    time = date("2009-09-01 10:28");

    instances = _service.getPreviousArrivalsBetweenStopPair(fromStop, toStop,
        time, 5 * 60, 5 * 60, 3, includePrivateService);

    assertEquals(5, instances.size());

    pair = instances.get(0);
    assertEquals(b1C.getStopTimes().get(0), pair.getFirst().getStopTime());
    assertEquals(b1C.getStopTimes().get(1), pair.getSecond().getStopTime());

    pair = instances.get(1);
    assertEquals(b2B.getStopTimes().get(0), pair.getFirst().getStopTime());
    assertEquals(b2B.getStopTimes().get(1), pair.getSecond().getStopTime());

    pair = instances.get(2);
    assertEquals(b1B.getStopTimes().get(0), pair.getFirst().getStopTime());
    assertEquals(b1B.getStopTimes().get(1), pair.getSecond().getStopTime());

    pair = instances.get(3);
    assertEquals(b2A.getStopTimes().get(0), pair.getFirst().getStopTime());
    assertEquals(b2A.getStopTimes().get(1), pair.getSecond().getStopTime());

    pair = instances.get(4);
    assertEquals(b1A.getStopTimes().get(0), pair.getFirst().getStopTime());
    assertEquals(b1A.getStopTimes().get(1), pair.getSecond().getStopTime());

    /****
     * 
     ****/

    time = date("2009-09-01 09:00");

    instances = _service.getPreviousArrivalsBetweenStopPair(fromStop, toStop,
        time, 0, 0, 3, includePrivateService);

    assertEquals(0, instances.size());
  }

>>>>>>> fd654e08
  /****
   * Private Methods
   ****/

  private void addFirstStopToBlockIndex(BlockConfigurationEntry... blocks) {

    List<BlockTripEntry> trips = new ArrayList<BlockTripEntry>();

    for (BlockConfigurationEntry blockConfig : blocks) {
      trips.add(blockConfig.getTrips().get(0));
    }

    BlockTripIndex blockIndex = _factory.createTripIndexForGroupOfBlockTrips(trips);
    BlockStopTimeIndex index = BlockStopTimeIndex.create(blockIndex, 0);
    _stop.addStopTimeIndex(index);

    Mockito.when(_blockIndexService.getStopTimeIndicesForStop(_stop)).thenReturn(
        _stop.getStopTimeIndices());
  }

  private void sort(List<StopTimeInstance> stopTimes) {
    Collections.sort(stopTimes, new StopTimeInstanceComparator());
  }

  private static class StopTimeInstanceComparator implements
      Comparator<StopTimeInstance> {
    public int compare(StopTimeInstance o1, StopTimeInstance o2) {
      return (int) (o1.getArrivalTime() - o2.getArrivalTime());
    }
  }
}<|MERGE_RESOLUTION|>--- conflicted
+++ resolved
@@ -420,459 +420,7 @@
     assertEquals(date("2009-09-04 01:00").getTime(), sti.getArrivalTime());
     assertEquals(date("2009-09-04 01:30").getTime(), sti.getDepartureTime());
   }
-<<<<<<< HEAD
-    
-=======
-
-  @Test
-  public void test04() {
-
-    StopEntryImpl fromStop = stop("stopA", 47.0, -122.0);
-    StopEntryImpl toStop = stop("stopB", 47.0, -122.0);
-
-    TripEntryImpl trip1A = trip("1A", "sA");
-    TripEntryImpl trip1B = trip("1B", "sA");
-    TripEntryImpl trip1C = trip("1C", "sA");
-    TripEntryImpl trip1D = trip("1D", "sA");
-
-    stopTime(0, fromStop, trip1A, time(10, 00), time(10, 05), 0.0);
-    stopTime(1, fromStop, trip1B, time(10, 10), time(10, 15), 0.0);
-    stopTime(2, fromStop, trip1C, time(10, 20), time(10, 25), 0.0);
-    stopTime(3, fromStop, trip1D, time(10, 30), time(10, 35), 0.0);
-
-    stopTime(4, toStop, trip1A, time(10, 10), time(10, 15), 0.0);
-    stopTime(5, toStop, trip1B, time(10, 20), time(10, 25), 0.0);
-    stopTime(6, toStop, trip1C, time(10, 30), time(10, 35), 0.0);
-    stopTime(7, toStop, trip1D, time(10, 40), time(10, 45), 0.0);
-
-    BlockConfigurationEntry b1A = linkBlockTrips("b1A", trip1A);
-    BlockConfigurationEntry b1B = linkBlockTrips("b1B", trip1B);
-    BlockConfigurationEntry b1C = linkBlockTrips("b1C", trip1C);
-    BlockConfigurationEntry b1D = linkBlockTrips("b1D", trip1D);
-
-    BlockSequenceIndex index1 = createBlockSequenceIndex(b1A, b1B, b1C, b1D);
-    BlockStopSequenceIndex fromIndex1 = new BlockStopSequenceIndex(index1, 0);
-    BlockStopSequenceIndex toIndex1 = new BlockStopSequenceIndex(index1, 1);
-
-    Pair<BlockStopSequenceIndex> indexPair1 = Tuples.pair(fromIndex1, toIndex1);
-
-    TripEntryImpl trip2A = trip("2A", "sA");
-    TripEntryImpl trip2B = trip("2B", "sA");
-    TripEntryImpl trip2C = trip("2C", "sA");
-    TripEntryImpl trip2D = trip("2D", "sA");
-
-    stopTime(0, fromStop, trip2A, time(10, 07), time(10, 07), 0.0);
-    stopTime(1, fromStop, trip2B, time(10, 17), time(10, 17), 0.0);
-    stopTime(2, fromStop, trip2C, time(10, 27), time(10, 27), 0.0);
-    stopTime(3, fromStop, trip2D, time(10, 37), time(10, 37), 0.0);
-
-    stopTime(4, toStop, trip2A, time(10, 17), time(10, 17), 0.0);
-    stopTime(5, toStop, trip2B, time(10, 27), time(10, 27), 0.0);
-    stopTime(6, toStop, trip2C, time(10, 37), time(10, 37), 0.0);
-    stopTime(7, toStop, trip2D, time(10, 47), time(10, 47), 0.0);
-
-    BlockConfigurationEntry b2A = linkBlockTrips("bA", trip2A);
-    BlockConfigurationEntry b2B = linkBlockTrips("bB", trip2B);
-    BlockConfigurationEntry b2C = linkBlockTrips("bC", trip2C);
-    BlockConfigurationEntry b2D = linkBlockTrips("bD", trip2D);
-
-    BlockSequenceIndex index2 = createBlockSequenceIndex(b2A, b2B, b2C, b2D);
-    BlockStopSequenceIndex fromIndex2 = new BlockStopSequenceIndex(index2, 0);
-    BlockStopSequenceIndex toIndex2 = new BlockStopSequenceIndex(index2, 1);
-
-    Pair<BlockStopSequenceIndex> indexPair2 = Tuples.pair(fromIndex2, toIndex2);
-
-    List<Pair<BlockStopSequenceIndex>> indices = new ArrayList<Pair<BlockStopSequenceIndex>>();
-    indices.add(indexPair1);
-    indices.add(indexPair2);
-
-    Mockito.when(
-        _blockIndexService.getBlockSequenceIndicesBetweenStops(fromStop, toStop)).thenReturn(
-        indices);
-
-    TripEntryImpl tripF = trip("freq", "sA");
-
-    stopTime(0, fromStop, tripF, time(10, 00), time(10, 00), 0.0);
-    stopTime(4, toStop, tripF, time(10, 05), time(10, 05), 0.0);
-
-    FrequencyEntry frequency = new FrequencyEntryImpl(time(10, 30),
-        time(11, 30), 10 * 60, 0);
-    List<FrequencyEntry> frequencies = Arrays.asList(frequency);
-
-    BlockConfigurationEntry bcFreq = linkBlockTrips(block("bFreq"),
-        frequencies, tripF);
-
-    FrequencyBlockTripIndex freqIndex = _factory.createFrequencyIndexForTrips(
-        bcFreq.getTrips(), frequencies);
-    FrequencyStopTripIndex freqFromIndex = new FrequencyStopTripIndex(
-        freqIndex, 0);
-    FrequencyStopTripIndex freqToIndex = new FrequencyStopTripIndex(freqIndex,
-        1);
-    Pair<FrequencyStopTripIndex> freqIndexPair = Tuples.pair(freqFromIndex,
-        freqToIndex);
-
-    List<Pair<FrequencyStopTripIndex>> frequencyIndices = new ArrayList<Pair<FrequencyStopTripIndex>>();
-    frequencyIndices.add(freqIndexPair);
-
-    Mockito.when(
-        _blockIndexService.getFrequencyIndicesBetweenStops(fromStop, toStop)).thenReturn(
-        frequencyIndices);
-
-    /****
-     * 
-     ****/
-
-    Date time = date("2009-09-01 08:00");
-
-    List<Pair<StopTimeInstance>> instances = _service.getNextDeparturesBetweenStopPair(
-        fromStop, toStop, time, 0, 0, 3, includePrivateService);
-
-    assertEquals(3, instances.size());
-
-    Pair<StopTimeInstance> pair = instances.get(0);
-    assertSame(fromStop, pair.getFirst().getStop());
-    assertSame(toStop, pair.getSecond().getStop());
-    assertEquals(dateAsLong("2009-09-01 00:00"),
-        pair.getFirst().getServiceDate());
-    assertEquals(b1A.getStopTimes().get(0), pair.getFirst().getStopTime());
-    assertEquals(b1A.getStopTimes().get(1), pair.getSecond().getStopTime());
-
-    pair = instances.get(1);
-    assertEquals(b2A.getStopTimes().get(0), pair.getFirst().getStopTime());
-    assertEquals(b2A.getStopTimes().get(1), pair.getSecond().getStopTime());
-
-    pair = instances.get(2);
-    assertEquals(b1B.getStopTimes().get(0), pair.getFirst().getStopTime());
-    assertEquals(b1B.getStopTimes().get(1), pair.getSecond().getStopTime());
-
-    /****
-     * 
-     ****/
-
-    time = date("2009-09-01 08:00");
-
-    instances = _service.getNextDeparturesBetweenStopPair(fromStop, toStop,
-        time, 10 * 60, 0, 3, includePrivateService);
-
-    assertEquals(5, instances.size());
-
-    pair = instances.get(0);
-    assertEquals(b1A.getStopTimes().get(0), pair.getFirst().getStopTime());
-    assertEquals(b1A.getStopTimes().get(1), pair.getSecond().getStopTime());
-
-    pair = instances.get(1);
-    assertEquals(b2A.getStopTimes().get(0), pair.getFirst().getStopTime());
-    assertEquals(b2A.getStopTimes().get(1), pair.getSecond().getStopTime());
-
-    pair = instances.get(2);
-    assertEquals(b1B.getStopTimes().get(0), pair.getFirst().getStopTime());
-    assertEquals(b1B.getStopTimes().get(1), pair.getSecond().getStopTime());
-
-    pair = instances.get(3);
-    assertEquals(b2B.getStopTimes().get(0), pair.getFirst().getStopTime());
-    assertEquals(b2B.getStopTimes().get(1), pair.getSecond().getStopTime());
-
-    pair = instances.get(4);
-    assertEquals(b1C.getStopTimes().get(0), pair.getFirst().getStopTime());
-    assertEquals(b1C.getStopTimes().get(1), pair.getSecond().getStopTime());
-
-    /****
-     * 
-     ****/
-
-    time = date("2009-09-01 10:06");
-
-    instances = _service.getNextDeparturesBetweenStopPair(fromStop, toStop,
-        time, 0, 0, 3, includePrivateService);
-
-    assertEquals(3, instances.size());
-
-    pair = instances.get(0);
-    assertEquals(b2A.getStopTimes().get(0), pair.getFirst().getStopTime());
-    assertEquals(b2A.getStopTimes().get(1), pair.getSecond().getStopTime());
-
-    pair = instances.get(1);
-    assertEquals(b1B.getStopTimes().get(0), pair.getFirst().getStopTime());
-    assertEquals(b1B.getStopTimes().get(1), pair.getSecond().getStopTime());
-
-    pair = instances.get(2);
-    assertEquals(b2B.getStopTimes().get(0), pair.getFirst().getStopTime());
-    assertEquals(b2B.getStopTimes().get(1), pair.getSecond().getStopTime());
-
-    /****
-     * 
-     ****/
-
-    time = date("2009-09-01 10:06");
-
-    instances = _service.getNextDeparturesBetweenStopPair(fromStop, toStop,
-        time, 10 * 60, 5 * 60, 3, includePrivateService);
-
-    assertEquals(8, instances.size());
-
-    pair = instances.get(0);
-    assertEquals(b1A.getStopTimes().get(0), pair.getFirst().getStopTime());
-    assertEquals(b1A.getStopTimes().get(1), pair.getSecond().getStopTime());
-
-    pair = instances.get(1);
-    assertEquals(b2A.getStopTimes().get(0), pair.getFirst().getStopTime());
-    assertEquals(b2A.getStopTimes().get(1), pair.getSecond().getStopTime());
-
-    pair = instances.get(2);
-    assertEquals(b1B.getStopTimes().get(0), pair.getFirst().getStopTime());
-    assertEquals(b1B.getStopTimes().get(1), pair.getSecond().getStopTime());
-
-    pair = instances.get(3);
-    assertEquals(b2B.getStopTimes().get(0), pair.getFirst().getStopTime());
-    assertEquals(b2B.getStopTimes().get(1), pair.getSecond().getStopTime());
-
-    pair = instances.get(4);
-    assertEquals(b1C.getStopTimes().get(0), pair.getFirst().getStopTime());
-    assertEquals(b1C.getStopTimes().get(1), pair.getSecond().getStopTime());
-
-    pair = instances.get(5);
-    assertEquals(b2C.getStopTimes().get(0), pair.getFirst().getStopTime());
-    assertEquals(b2C.getStopTimes().get(1), pair.getSecond().getStopTime());
-
-    pair = instances.get(6);
-    assertEquals(bcFreq.getStopTimes().get(0), pair.getFirst().getStopTime());
-    assertEquals(bcFreq.getStopTimes().get(1), pair.getSecond().getStopTime());
-    assertEquals(dateAsLong("2009-09-01 10:30"),
-        pair.getFirst().getDepartureTime());
-    assertEquals(dateAsLong("2009-09-01 10:35"),
-        pair.getSecond().getDepartureTime());
-
-    pair = instances.get(7);
-    assertEquals(b1D.getStopTimes().get(0), pair.getFirst().getStopTime());
-    assertEquals(b1D.getStopTimes().get(1), pair.getSecond().getStopTime());
-
-    /****
-     * 
-     ****/
-
-    time = date("2009-09-02 10:06");
-
-    instances = _service.getNextDeparturesBetweenStopPair(fromStop, toStop,
-        time, 0, 0, 3, includePrivateService);
-
-    assertEquals(3, instances.size());
-
-    pair = instances.get(0);
-    assertEquals(dateAsLong("2009-09-02 00:00"),
-        pair.getFirst().getServiceDate());
-
-    assertEquals(b2A.getStopTimes().get(0), pair.getFirst().getStopTime());
-    assertEquals(b2A.getStopTimes().get(1), pair.getSecond().getStopTime());
-
-    pair = instances.get(1);
-    assertEquals(b1B.getStopTimes().get(0), pair.getFirst().getStopTime());
-    assertEquals(b1B.getStopTimes().get(1), pair.getSecond().getStopTime());
-
-    pair = instances.get(2);
-    assertEquals(b2B.getStopTimes().get(0), pair.getFirst().getStopTime());
-    assertEquals(b2B.getStopTimes().get(1), pair.getSecond().getStopTime());
-
-    /****
-     * 
-     ****/
-
-    time = date("2009-09-02 10:29");
-
-    instances = _service.getNextDeparturesBetweenStopPair(fromStop, toStop,
-        time, 0, 0, 3, includePrivateService);
-
-    assertEquals(3, instances.size());
-
-    pair = instances.get(0);
-    assertEquals(bcFreq.getStopTimes().get(0), pair.getFirst().getStopTime());
-    assertEquals(bcFreq.getStopTimes().get(1), pair.getSecond().getStopTime());
-    assertEquals(dateAsLong("2009-09-02 10:30"),
-        pair.getFirst().getDepartureTime());
-    assertEquals(dateAsLong("2009-09-02 10:35"),
-        pair.getSecond().getDepartureTime());
-
-    pair = instances.get(1);
-    assertEquals(b1D.getStopTimes().get(0), pair.getFirst().getStopTime());
-    assertEquals(b1D.getStopTimes().get(1), pair.getSecond().getStopTime());
-
-    pair = instances.get(2);
-    assertEquals(b2D.getStopTimes().get(0), pair.getFirst().getStopTime());
-    assertEquals(b2D.getStopTimes().get(1), pair.getSecond().getStopTime());
-
-    /****
-     * 
-     ****/
-
-    time = date("2009-09-02 10:40");
-
-    instances = _service.getNextDeparturesBetweenStopPair(fromStop, toStop,
-        time, 0, 0, 3, includePrivateService);
-
-    assertEquals(1, instances.size());
-
-    pair = instances.get(0);
-    assertEquals(bcFreq.getStopTimes().get(0), pair.getFirst().getStopTime());
-    assertEquals(bcFreq.getStopTimes().get(1), pair.getSecond().getStopTime());
-    assertEquals(dateAsLong("2009-09-02 10:40"),
-        pair.getFirst().getDepartureTime());
-    assertEquals(dateAsLong("2009-09-02 10:45"),
-        pair.getSecond().getDepartureTime());
-
-    /****
-     * 
-     ****/
-
-    time = date("2009-09-02 11:40");
-
-    instances = _service.getNextDeparturesBetweenStopPair(fromStop, toStop,
-        time, 0, 0, 3, includePrivateService);
-
-    assertEquals(0, instances.size());
-
-    /****
-     * 
-     ****/
-
-    time = date("2009-09-02 10:50");
-
-    instances = _service.getPreviousArrivalsBetweenStopPair(fromStop, toStop,
-        time, 0, 0, 3, includePrivateService);
-
-    assertEquals(3, instances.size());
-
-    pair = instances.get(0);
-    assertEquals(b2D.getStopTimes().get(0), pair.getFirst().getStopTime());
-    assertEquals(b2D.getStopTimes().get(1), pair.getSecond().getStopTime());
-
-    pair = instances.get(1);
-    assertEquals(bcFreq.getStopTimes().get(0), pair.getFirst().getStopTime());
-    assertEquals(bcFreq.getStopTimes().get(1), pair.getSecond().getStopTime());
-    assertEquals(dateAsLong("2009-09-02 10:40"),
-        pair.getFirst().getDepartureTime());
-    assertEquals(dateAsLong("2009-09-02 10:45"),
-        pair.getSecond().getDepartureTime());
-
-    pair = instances.get(2);
-    assertEquals(b1D.getStopTimes().get(0), pair.getFirst().getStopTime());
-    assertEquals(b1D.getStopTimes().get(1), pair.getSecond().getStopTime());
-
-    /****
-     * 
-     ****/
-
-    time = date("2009-09-02 10:46");
-
-    instances = _service.getPreviousArrivalsBetweenStopPair(fromStop, toStop,
-        time, 0, 0, 3, includePrivateService);
-
-    assertEquals(3, instances.size());
-
-    pair = instances.get(0);
-    assertEquals(bcFreq.getStopTimes().get(0), pair.getFirst().getStopTime());
-    assertEquals(bcFreq.getStopTimes().get(1), pair.getSecond().getStopTime());
-    assertEquals(dateAsLong("2009-09-02 10:40"),
-        pair.getFirst().getDepartureTime());
-    assertEquals(dateAsLong("2009-09-02 10:45"),
-        pair.getSecond().getDepartureTime());
-
-    pair = instances.get(1);
-    assertEquals(b1D.getStopTimes().get(0), pair.getFirst().getStopTime());
-    assertEquals(b1D.getStopTimes().get(1), pair.getSecond().getStopTime());
-
-    pair = instances.get(2);
-    assertEquals(b2C.getStopTimes().get(0), pair.getFirst().getStopTime());
-    assertEquals(b2C.getStopTimes().get(1), pair.getSecond().getStopTime());
-
-    /****
-     * 
-     ****/
-
-    time = date("2009-09-02 10:40");
-
-    instances = _service.getPreviousArrivalsBetweenStopPair(fromStop, toStop,
-        time, 0, 0, 3, includePrivateService);
-
-    assertEquals(3, instances.size());
-
-    pair = instances.get(0);
-    assertEquals(b2C.getStopTimes().get(0), pair.getFirst().getStopTime());
-    assertEquals(b2C.getStopTimes().get(1), pair.getSecond().getStopTime());
-
-    pair = instances.get(1);
-    assertEquals(bcFreq.getStopTimes().get(0), pair.getFirst().getStopTime());
-    assertEquals(bcFreq.getStopTimes().get(1), pair.getSecond().getStopTime());
-    assertEquals(dateAsLong("2009-09-02 10:30"),
-        pair.getFirst().getDepartureTime());
-    assertEquals(dateAsLong("2009-09-02 10:35"),
-        pair.getSecond().getDepartureTime());
-
-    pair = instances.get(2);
-    assertEquals(b1C.getStopTimes().get(0), pair.getFirst().getStopTime());
-    assertEquals(b1C.getStopTimes().get(1), pair.getSecond().getStopTime());
-
-    /****
-     * 
-     ****/
-
-    time = date("2009-09-01 10:18");
-
-    instances = _service.getPreviousArrivalsBetweenStopPair(fromStop, toStop,
-        time, 0, 0, 3, includePrivateService);
-
-    assertEquals(2, instances.size());
-
-    pair = instances.get(0);
-    assertEquals(b2A.getStopTimes().get(0), pair.getFirst().getStopTime());
-    assertEquals(b2A.getStopTimes().get(1), pair.getSecond().getStopTime());
-
-    pair = instances.get(1);
-    assertEquals(b1A.getStopTimes().get(0), pair.getFirst().getStopTime());
-    assertEquals(b1A.getStopTimes().get(1), pair.getSecond().getStopTime());
-
-    /****
-     * 
-     ****/
-
-    time = date("2009-09-01 10:28");
-
-    instances = _service.getPreviousArrivalsBetweenStopPair(fromStop, toStop,
-        time, 5 * 60, 5 * 60, 3, includePrivateService);
-
-    assertEquals(5, instances.size());
-
-    pair = instances.get(0);
-    assertEquals(b1C.getStopTimes().get(0), pair.getFirst().getStopTime());
-    assertEquals(b1C.getStopTimes().get(1), pair.getSecond().getStopTime());
-
-    pair = instances.get(1);
-    assertEquals(b2B.getStopTimes().get(0), pair.getFirst().getStopTime());
-    assertEquals(b2B.getStopTimes().get(1), pair.getSecond().getStopTime());
-
-    pair = instances.get(2);
-    assertEquals(b1B.getStopTimes().get(0), pair.getFirst().getStopTime());
-    assertEquals(b1B.getStopTimes().get(1), pair.getSecond().getStopTime());
-
-    pair = instances.get(3);
-    assertEquals(b2A.getStopTimes().get(0), pair.getFirst().getStopTime());
-    assertEquals(b2A.getStopTimes().get(1), pair.getSecond().getStopTime());
-
-    pair = instances.get(4);
-    assertEquals(b1A.getStopTimes().get(0), pair.getFirst().getStopTime());
-    assertEquals(b1A.getStopTimes().get(1), pair.getSecond().getStopTime());
-
-    /****
-     * 
-     ****/
-
-    time = date("2009-09-01 09:00");
-
-    instances = _service.getPreviousArrivalsBetweenStopPair(fromStop, toStop,
-        time, 0, 0, 3, includePrivateService);
-
-    assertEquals(0, instances.size());
-  }
-
->>>>>>> fd654e08
+
   /****
    * Private Methods
    ****/
