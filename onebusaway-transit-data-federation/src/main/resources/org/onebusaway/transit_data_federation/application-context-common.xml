--- conflicted
+++ resolved
@@ -35,13 +35,6 @@
   <bean id="bundle" class="org.onebusaway.transit_data_federation.services.FederatedTransitDataBundle">
    <!--  <property name="path" value="${bundlePath}" /> -->
   </bean>
-<<<<<<< HEAD
-=======
-
-  <!-- <bean id="otpGraphBundle" class="org.opentripplanner.model.GraphBundle">
-    <property name="path" value="${bundlePath}" />
-  </bean> -->
->>>>>>> fd654e08
   
   <!-- Database Connection Configuration -->
   <bean id="dataSource" class="org.springframework.jdbc.datasource.DriverManagerDataSource">
