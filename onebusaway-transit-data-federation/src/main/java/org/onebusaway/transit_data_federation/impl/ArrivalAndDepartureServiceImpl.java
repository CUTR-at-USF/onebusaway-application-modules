--- conflicted
+++ resolved
@@ -16,20 +16,15 @@
  */
 package org.onebusaway.transit_data_federation.impl;
 
-<<<<<<< HEAD
-import java.util.ArrayList;
-import java.util.Date;
-import java.util.List;
-import java.util.Map;
-
-=======
 import org.onebusaway.collections.CollectionsLibrary;
->>>>>>> 3c2a9df5
 import org.onebusaway.collections.FactoryMap;
 import org.onebusaway.collections.Min;
+import org.onebusaway.collections.tuple.Pair;
+import org.onebusaway.collections.tuple.Tuples;
 import org.onebusaway.gtfs.model.AgencyAndId;
 import org.onebusaway.transit_data.model.TimeIntervalBean;
 import org.onebusaway.transit_data_federation.model.TargetTime;
+import org.onebusaway.transit_data_federation.services.ArrivalAndDeparturePairQuery;
 import org.onebusaway.transit_data_federation.services.ArrivalAndDepartureQuery;
 import org.onebusaway.transit_data_federation.services.ArrivalAndDepartureService;
 import org.onebusaway.transit_data_federation.services.StopTimeService;
@@ -51,11 +46,6 @@
 import org.onebusaway.transit_data_federation.services.transit_graph.StopEntry;
 import org.onebusaway.transit_data_federation.services.transit_graph.StopTimeEntry;
 import org.onebusaway.transit_data_federation.services.transit_graph.TripEntry;
-<<<<<<< HEAD
-import org.onebusaway.transit_data_federation.model.StopTimeInstance;
-import org.onebusaway.utility.EOutOfRangeStrategy;
-import org.onebusaway.utility.InterpolationLibrary;
-=======
 import org.onebusaway.transit_data_federation.services.tripplanner.StopTimeInstance;
 import org.onebusaway.transit_data_federation.services.tripplanner.StopTransfer;
 import org.onebusaway.transit_data_federation.services.tripplanner.StopTransferService;
@@ -63,7 +53,6 @@
 import org.onebusaway.utility.EOutOfRangeStrategy;
 import org.onebusaway.utility.InterpolationLibrary;
 import org.onebusaway.utility.TransitInterpolationLibrary;
->>>>>>> 3c2a9df5
 
 import org.springframework.beans.factory.annotation.Autowired;
 import org.springframework.stereotype.Component;
@@ -86,6 +75,8 @@
 
   private BlockStatusService _blockStatusService;
 
+  private StopTransferService _stopTransferService;
+
   @Autowired
   public void setStopTimeService(StopTimeService stopTimeService) {
     _stopTimeService = stopTimeService;
@@ -99,6 +90,11 @@
   @Autowired
   public void setBlockStatusService(BlockStatusService blockStatusService) {
     _blockStatusService = blockStatusService;
+  }
+
+  @Autowired
+  public void setStopTransferService(StopTransferService stopTransferService) {
+    _stopTransferService = stopTransferService;
   }
 
   @Override
@@ -359,9 +355,161 @@
     return nextInstance;
   }
 
+  @Override
+  public ArrivalAndDepartureInstance getNextTransferStopArrivalAndDeparture(
+      ArrivalAndDepartureInstance instance) {
+
+    BlockStopTimeEntry blockStopTime = instance.getBlockStopTime();
+    BlockTripEntry trip = blockStopTime.getTrip();
+    BlockConfigurationEntry blockConfig = trip.getBlockConfiguration();
+    List<BlockStopTimeEntry> stopTimes = blockConfig.getStopTimes();
+
+    int index = blockStopTime.getBlockSequence() + 1;
+
+    while (true) {
+
+      if (index >= stopTimes.size())
+        return null;
+
+      BlockStopTimeEntry nextBlockStopTime = stopTimes.get(index);
+
+      StopTimeEntry nextStopTime = nextBlockStopTime.getStopTime();
+      StopEntry nextStop = nextStopTime.getStop();
+
+      List<StopTransfer> transfers = _stopTransferService.getTransfersFromStop(nextStop);
+
+      if (!transfers.isEmpty()) {
+        InstanceState state = instance.getStopTimeInstance().getState();
+        StopTimeInstance nextStopTimeInstance = new StopTimeInstance(
+            nextBlockStopTime, state);
+        ArrivalAndDepartureTime nextScheduledTime = ArrivalAndDepartureTime.getScheduledTime(
+            state, nextBlockStopTime);
+
+        ArrivalAndDepartureInstance nextInstance = new ArrivalAndDepartureInstance(
+            nextStopTimeInstance, nextScheduledTime);
+
+        if (state.getFrequency() != null) {
+
+          int betweenStopDelta = nextStopTime.getArrivalTime()
+              - blockStopTime.getStopTime().getDepartureTime();
+          int atStopDelta = nextStopTime.getDepartureTime()
+              - nextStopTime.getArrivalTime();
+
+          long scheduledArrivalTime = instance.getScheduledDepartureTime()
+              + betweenStopDelta * 1000;
+          long scheduledDepartureTime = scheduledArrivalTime + atStopDelta
+              * 1000;
+
+          nextInstance.setScheduledArrivalTime(scheduledArrivalTime);
+          nextInstance.setScheduledDepartureTime(scheduledDepartureTime);
+        }
+
+        return nextInstance;
+      }
+
+      index++;
+    }
+  }
+
+  @Override
+  public List<Pair<ArrivalAndDepartureInstance>> getNextDeparturesForStopPair(
+      StopEntry fromStop, StopEntry toStop, TargetTime targetTime,
+      ArrivalAndDeparturePairQuery query) {
+
+    Date tFrom = new Date(targetTime.getTargetTime());
+    boolean applyRealTime = query.isApplyRealTime();
+    int lookaheadTime = query.getLookaheadTime();
+    int resultCount = query.getResultCount();
+    boolean includePrivateService = query.isIncludePrivateService();
+
+    int runningEarlySlack = applyRealTime ? _blockStatusService.getRunningEarlyWindow() : 0;
+    int runningLateSlack = (applyRealTime ? _blockStatusService.getRunningLateWindow() : 0)
+        + lookaheadTime;
+
+    List<Pair<StopTimeInstance>> pairs = _stopTimeService.getNextDeparturesBetweenStopPair(
+        fromStop, toStop, tFrom, runningEarlySlack, runningLateSlack,
+        resultCount, includePrivateService);
+
+    Date tShifted = new Date(targetTime.getTargetTime() - lookaheadTime * 1000);
+
+    return getArrivalsAndDeparturesFromStopTimeInstancePairs(targetTime, pairs,
+        tShifted, null, applyRealTime, true, false);
+  }
+
+  @Override
+  public List<Pair<ArrivalAndDepartureInstance>> getPreviousArrivalsForStopPair(
+      StopEntry fromStop, StopEntry toStop, TargetTime targetTime,
+      ArrivalAndDeparturePairQuery query) {
+
+    Date tTo = new Date(targetTime.getTargetTime());
+    boolean applyRealTime = query.isApplyRealTime();
+    int resultCount = query.getResultCount();
+    boolean includePrivateService = query.isIncludePrivateService();
+
+    int runningEarlySlack = applyRealTime ? _blockStatusService.getRunningEarlyWindow() : 0;
+    int runningLateSlack = applyRealTime ? _blockStatusService.getRunningLateWindow() : 0;
+
+    List<Pair<StopTimeInstance>> pairs = _stopTimeService.getPreviousArrivalsBetweenStopPair(
+        fromStop, toStop, tTo, runningEarlySlack, runningLateSlack,
+        resultCount, includePrivateService);
+
+    return getArrivalsAndDeparturesFromStopTimeInstancePairs(targetTime, pairs,
+        null, tTo, applyRealTime, false, false);
+  }
+
   /****
    * Private Methods
    ****/
+
+  private List<Pair<ArrivalAndDepartureInstance>> getArrivalsAndDeparturesFromStopTimeInstancePairs(
+      TargetTime targetTime, List<Pair<StopTimeInstance>> pairs, Date tFrom,
+      Date tTo, boolean applyRealTime, boolean findDepartures,
+      boolean fillBlockLocations) {
+
+    long frequencyOffsetTime = Math.max(targetTime.getTargetTime(),
+        targetTime.getCurrentTime());
+
+    List<Pair<ArrivalAndDepartureInstance>> results = new ArrayList<Pair<ArrivalAndDepartureInstance>>();
+
+    Map<BlockInstance, List<BlockLocation>> blockLocationsByBlockInstance = getBlockLocationInformationForPairs(
+        pairs, targetTime, applyRealTime);
+
+    for (Pair<StopTimeInstance> pair : pairs) {
+
+      StopTimeInstance stiFrom = pair.getFirst();
+      StopTimeInstance stiTo = pair.getSecond();
+
+      BlockInstance blockInstance = stiFrom.getBlockInstance();
+      List<BlockLocation> locations = blockLocationsByBlockInstance.get(blockInstance);
+
+      applyRealTimeToStopTimeInstancePair(stiFrom, stiTo, targetTime, tFrom,
+          tTo, frequencyOffsetTime, blockInstance, locations, results,
+          findDepartures, fillBlockLocations);
+    }
+
+    return results;
+  }
+
+  private Map<BlockInstance, List<BlockLocation>> getBlockLocationInformationForPairs(
+      List<Pair<StopTimeInstance>> pairs, TargetTime targetTime,
+      boolean applyRealTime) {
+
+    if (!applyRealTime)
+      return Collections.emptyMap();
+
+    Set<BlockInstance> blockInstances = new HashSet<BlockInstance>();
+    for (Pair<StopTimeInstance> pair : pairs)
+      blockInstances.add(pair.getFirst().getBlockInstance());
+
+    Map<BlockInstance, List<BlockLocation>> blockLocationsByBlockInstance = new HashMap<BlockInstance, List<BlockLocation>>();
+
+    for (BlockInstance blockInstance : blockInstances) {
+      List<BlockLocation> locations = _blockLocationService.getLocationsForBlockInstance(
+          blockInstance, targetTime);
+      blockLocationsByBlockInstance.put(blockInstance, locations);
+    }
+    return blockLocationsByBlockInstance;
+  }
 
   private Map<BlockInstance, List<StopTimeInstance>> getStopTimeInstancesByBlockInstance(
       List<StopTimeInstance> stopTimes) {
@@ -429,7 +577,64 @@
       }
     }
   }
-  
+
+  private void applyRealTimeToStopTimeInstancePair(StopTimeInstance stiFrom,
+      StopTimeInstance stiTo, TargetTime targetTime, Date fromTime,
+      Date toTime, long frequencyOffsetTime, BlockInstance blockInstance,
+      List<BlockLocation> locations,
+      List<Pair<ArrivalAndDepartureInstance>> results, boolean findDepartures,
+      boolean fillBlockLocations) {
+
+    if (CollectionsLibrary.isEmpty(locations)) {
+
+      ArrivalAndDepartureInstance instanceFrom = createArrivalAndDepartureForStopTimeInstance(
+          stiFrom, frequencyOffsetTime);
+      ArrivalAndDepartureInstance instanceTo = createArrivalAndDepartureForStopTimeInstance(
+          stiTo, frequencyOffsetTime);
+
+      /**
+       * We don't need to get the scheduled location of a vehicle unless its in
+       * our arrival window
+       */
+      if (isArrivalAndDeparturePairInRange(instanceFrom, instanceTo, fromTime,
+          toTime, findDepartures)) {
+
+        if (fillBlockLocations) {
+          BlockLocation scheduledLocation = _blockLocationService.getScheduledLocationForBlockInstance(
+              blockInstance, targetTime.getTargetTime());
+
+          if (scheduledLocation != null) {
+            applyBlockLocationToInstance(instanceFrom, scheduledLocation,
+                targetTime.getTargetTime());
+            applyBlockLocationToInstance(instanceTo, scheduledLocation,
+                targetTime.getTargetTime());
+          }
+        }
+
+        results.add(Tuples.pair(instanceFrom, instanceTo));
+      }
+
+    } else {
+
+      for (BlockLocation location : locations) {
+
+        ArrivalAndDepartureInstance instanceFrom = createArrivalAndDepartureForStopTimeInstance(
+            stiFrom, frequencyOffsetTime);
+        ArrivalAndDepartureInstance instanceTo = createArrivalAndDepartureForStopTimeInstance(
+            stiTo, frequencyOffsetTime);
+
+        applyBlockLocationToInstance(instanceFrom, location,
+            targetTime.getTargetTime());
+        applyBlockLocationToInstance(instanceTo, location,
+            targetTime.getTargetTime());
+
+        if (isArrivalAndDeparturePairInRange(instanceFrom, instanceTo,
+            fromTime, toTime, findDepartures))
+          results.add(Tuples.pair(instanceFrom, instanceTo));
+      }
+    }
+  }
+
   private void applyBlockLocationToInstance(
       ArrivalAndDepartureInstance instance, BlockLocation blockLocation,
       long targetTime) {
@@ -760,6 +965,35 @@
     return fromReduced <= endTime && startTime <= toReduced;
   }
 
+  private boolean isArrivalAndDeparturePairInRange(
+      ArrivalAndDepartureInstance instanceFrom,
+      ArrivalAndDepartureInstance instanceTo, Date timeFrom, Date timeTo,
+      boolean findDepartures) {
+
+    ArrivalAndDepartureInstance instance = findDepartures ? instanceFrom
+        : instanceTo;
+
+    if (timeFrom != null) {
+      boolean schedInRange = instance.getScheduledDepartureTime() >= timeFrom.getTime();
+      boolean realTimeInRange = true;
+      if (instance.isPredictedDepartureTimeSet())
+        realTimeInRange = instance.getPredictedDepartureTime() >= timeFrom.getTime();
+      if (!(schedInRange || realTimeInRange))
+        return false;
+    }
+
+    if (timeTo != null) {
+      boolean schedInRange = instance.getScheduledArrivalTime() <= timeTo.getTime();
+      boolean realTimeInRange = true;
+      if (instance.isPredictedArrivalTimeSet())
+        realTimeInRange = instance.getPredictedArrivalTime() <= timeTo.getTime();
+      if (!(schedInRange || realTimeInRange))
+        return false;
+    }
+
+    return true;
+  }
+
   private ArrivalAndDepartureInstance createArrivalAndDepartureForStopTimeInstance(
       StopTimeInstance sti, long prevFrequencyTime) {
 
