/**
 * Copyright (C) 2011 Brian Ferris <bdferris@onebusaway.org>
 * Copyright (C) 2015 University of South Florida
 *
 * Licensed under the Apache License, Version 2.0 (the "License");
 * you may not use this file except in compliance with the License.
 * You may obtain a copy of the License at
 *
 *         http://www.apache.org/licenses/LICENSE-2.0
 *
 * Unless required by applicable law or agreed to in writing, software
 * distributed under the License is distributed on an "AS IS" BASIS,
 * WITHOUT WARRANTIES OR CONDITIONS OF ANY KIND, either express or implied.
 * See the License for the specific language governing permissions and
 * limitations under the License.
 */
package org.onebusaway.transit_data_federation.impl;

import org.onebusaway.collections.FactoryMap;
import org.onebusaway.collections.Min;
import org.onebusaway.gtfs.model.AgencyAndId;
import org.onebusaway.transit_data.model.TimeIntervalBean;
import org.onebusaway.transit_data_federation.model.StopTimeInstance;
import org.onebusaway.transit_data_federation.model.TargetTime;
import org.onebusaway.transit_data_federation.services.ArrivalAndDepartureQuery;
import org.onebusaway.transit_data_federation.services.ArrivalAndDepartureService;
import org.onebusaway.transit_data_federation.services.StopTimeService;
import org.onebusaway.transit_data_federation.services.StopTimeService.EFrequencyStopTimeBehavior;
import org.onebusaway.transit_data_federation.services.blocks.BlockInstance;
import org.onebusaway.transit_data_federation.services.blocks.BlockStatusService;
import org.onebusaway.transit_data_federation.services.blocks.BlockTripInstance;
import org.onebusaway.transit_data_federation.services.blocks.BlockTripInstanceLibrary;
import org.onebusaway.transit_data_federation.services.blocks.InstanceState;
import org.onebusaway.transit_data_federation.services.realtime.ArrivalAndDepartureInstance;
import org.onebusaway.transit_data_federation.services.realtime.ArrivalAndDepartureTime;
import org.onebusaway.transit_data_federation.services.realtime.BlockLocation;
import org.onebusaway.transit_data_federation.services.realtime.BlockLocationService;
import org.onebusaway.transit_data_federation.services.realtime.ScheduleDeviationSamples;
import org.onebusaway.transit_data_federation.services.transit_graph.BlockConfigurationEntry;
import org.onebusaway.transit_data_federation.services.transit_graph.BlockStopTimeEntry;
import org.onebusaway.transit_data_federation.services.transit_graph.BlockTripEntry;
import org.onebusaway.transit_data_federation.services.transit_graph.FrequencyEntry;
import org.onebusaway.transit_data_federation.services.transit_graph.StopEntry;
import org.onebusaway.transit_data_federation.services.transit_graph.StopTimeEntry;
import org.onebusaway.transit_data_federation.services.transit_graph.TripEntry;
import org.onebusaway.utility.EInRangeStrategy;
import org.onebusaway.utility.EOutOfRangeStrategy;
import org.onebusaway.utility.InterpolationLibrary;
import org.onebusaway.utility.TransitInterpolationLibrary;
import org.slf4j.Logger;
import org.slf4j.LoggerFactory;
import org.springframework.beans.factory.annotation.Autowired;
import org.springframework.stereotype.Component;

import net.sf.ehcache.util.TimeUtil;

import java.util.ArrayList;
<<<<<<< HEAD
=======
import java.util.Calendar;
import java.util.Collections;
import java.util.Comparator;
>>>>>>> f16bc6c2
import java.util.Date;
import java.util.List;
import java.util.Map;

@Component
class ArrivalAndDepartureServiceImpl implements ArrivalAndDepartureService {

  private StopTimeService _stopTimeService;

  private BlockLocationService _blockLocationService;

  private BlockStatusService _blockStatusService;

<<<<<<< HEAD
=======
  private StopTransferService _stopTransferService;
  
  private boolean removeFuturePredictionsWithoutRealtime = false;

>>>>>>> f16bc6c2
  @Autowired
  public void setStopTimeService(StopTimeService stopTimeService) {
    _stopTimeService = stopTimeService;
  }

  @Autowired
  public void setBlockLocationService(BlockLocationService blockLocationService) {
    _blockLocationService = blockLocationService;
  }

  @Autowired
  public void setBlockStatusService(BlockStatusService blockStatusService) {
    _blockStatusService = blockStatusService;
  }

<<<<<<< HEAD
=======
  @Autowired
  public void setStopTransferService(StopTransferService stopTransferService) {
    _stopTransferService = stopTransferService;
  }

  public void setRemoveFuturePredictionsWithoutRealtime(boolean remove) {
	this.removeFuturePredictionsWithoutRealtime = remove;
  }
  
>>>>>>> f16bc6c2
  @Override
  public List<ArrivalAndDepartureInstance> getArrivalsAndDeparturesForStopInTimeRange(
      StopEntry stop, TargetTime targetTime, long fromTime, long toTime) {

    // We add a buffer before and after to catch late and early buses
    Date fromTimeBuffered = new Date(fromTime - _blockStatusService.getRunningLateWindow() * 1000);
    Date toTimeBuffered = new Date(toTime + _blockStatusService.getRunningEarlyWindow() * 1000);

    List<StopTimeInstance> stis = _stopTimeService.getStopTimeInstancesInTimeRange(
        stop, fromTimeBuffered, toTimeBuffered, EFrequencyStopTimeBehavior.INCLUDE_UNSPECIFIED);
    
    long frequencyOffsetTime = Math.max(targetTime.getTargetTime(), fromTime);

    Map<BlockInstance, List<StopTimeInstance>> stisByBlockId = getStopTimeInstancesByBlockInstance(stis);

    List<ArrivalAndDepartureInstance> instances = new ArrayList<ArrivalAndDepartureInstance>();

    for (Map.Entry<BlockInstance, List<StopTimeInstance>> entry : stisByBlockId.entrySet()) {

      BlockInstance blockInstance = entry.getKey();
            
      List<BlockLocation> locations = _blockLocationService.getLocationsForBlockInstance(
          blockInstance, targetTime);

      List<StopTimeInstance> stisForBlock = entry.getValue();

      for (StopTimeInstance sti : stisForBlock) {
    	
        applyRealTimeToStopTimeInstance(sti, targetTime, fromTime, toTime,
            frequencyOffsetTime, blockInstance, locations, instances);
        
        if (sti.getFrequency() != null && sti.getFrequency().getExactTimes() == 0) {
        	applyPostInterpolateForFrequencyNoSchedule(sti, fromTime, toTime,
        	  frequencyOffsetTime,  blockInstance, instances);
        }
      }
    }
    
    if (removeFuturePredictionsWithoutRealtime) {
    	
    	List<ArrivalAndDepartureInstance> filteredInstances = new ArrayList<ArrivalAndDepartureInstance>();
    	
    	for (ArrivalAndDepartureInstance instance : instances) {
    		FrequencyEntry entry = instance.getFrequency();
    	
			boolean toAdd = (entry == null) // not a frequency-based instance
												// instance
					// frequency interval has started
					|| (instance.getServiceDate() + (entry.getStartTime() * 1000) < targetTime.getTargetTime())
					// instance has realtime data
					|| (instance.getBlockLocation() != null && instance.getBlockLocation().isPredicted());
    		
    		if (toAdd)
    			filteredInstances.add(instance);
    	}
    	
    	return filteredInstances;
    }

    return instances;
  }

  @Override
  public List<ArrivalAndDepartureInstance> getScheduledArrivalsAndDeparturesForStopInTimeRange(
      StopEntry stop, long currentTime, long fromTime, long toTime) {

    List<StopTimeInstance> stis = _stopTimeService.getStopTimeInstancesInTimeRange(
        stop, new Date(fromTime), new Date(toTime), EFrequencyStopTimeBehavior.INCLUDE_UNSPECIFIED);

    List<ArrivalAndDepartureInstance> instances = new ArrayList<ArrivalAndDepartureInstance>();

    long prevFrequencyTime = Math.max(currentTime, fromTime);

    for (StopTimeInstance sti : stis) {

      BlockInstance blockInstance = sti.getBlockInstance();

      ArrivalAndDepartureInstance instance = createArrivalAndDepartureForStopTimeInstance(
          sti, prevFrequencyTime);

      if (sti.getFrequency() == null) {

        /**
         * We don't need to get the scheduled location of a vehicle unless its
         * in our arrival window
         */
        if (isArrivalAndDepartureBeanInRange(instance, fromTime, toTime)) {

          BlockLocation scheduledLocation = _blockLocationService.getScheduledLocationForBlockInstance(
              blockInstance, currentTime);
          if (scheduledLocation != null)
            applyBlockLocationToInstance(instance, scheduledLocation,
                currentTime);

          instances.add(instance);
        }

      } else {
        if (isFrequencyBasedArrivalInRange(blockInstance, sti.getFrequency(),
            fromTime, toTime)) {
          instances.add(instance);
        }
      }
    }

    return instances;
  }

  @Override
  public List<ArrivalAndDepartureInstance> getNextScheduledBlockTripDeparturesForStop(
      StopEntry stop, long time, boolean includePrivateService) {

    List<StopTimeInstance> stopTimes = _stopTimeService.getNextBlockSequenceDeparturesForStop(
        stop, time, includePrivateService);

    List<ArrivalAndDepartureInstance> instances = new ArrayList<ArrivalAndDepartureInstance>();

    for (StopTimeInstance sti : stopTimes) {
      ArrivalAndDepartureInstance instance = createArrivalAndDepartureForStopTimeInstance(
          sti, time);
      instances.add(instance);
    }

    return instances;
  }

  @Override
  public ArrivalAndDepartureInstance getArrivalAndDepartureForStop(
      ArrivalAndDepartureQuery query) {

    StopEntry stop = query.getStop();
    int stopSequence = query.getStopSequence();
    TripEntry trip = query.getTrip();
    long serviceDate = query.getServiceDate();
    AgencyAndId vehicleId = query.getVehicleId();
    long time = query.getTime();

    Map<BlockInstance, List<BlockLocation>> locationsByInstance = _blockStatusService.getBlocks(
        trip.getBlock().getId(), serviceDate, vehicleId, time);

    if (locationsByInstance.isEmpty())
      return null;

    Map.Entry<BlockInstance, List<BlockLocation>> entry = locationsByInstance.entrySet().iterator().next();

    BlockInstance blockInstance = entry.getKey();
    List<BlockLocation> locations = entry.getValue();

    int timeOfServiceDate = (int) ((time - serviceDate) / 1000);

    ArrivalAndDepartureInstance instance = createArrivalAndDeparture(
        blockInstance, trip.getId(), stop.getId(), stopSequence, serviceDate,
        timeOfServiceDate, time);

    if (!locations.isEmpty()) {

      /**
       * What if there are multiple locations? Pick the first?
       */
      BlockLocation location = locations.get(0);
      applyBlockLocationToInstance(instance, location, time);
    }

    return instance;
  }

  @Override
  public ArrivalAndDepartureInstance getPreviousStopArrivalAndDeparture(
      ArrivalAndDepartureInstance instance) {

    BlockStopTimeEntry stopTime = instance.getBlockStopTime();
    BlockTripEntry trip = stopTime.getTrip();
    BlockConfigurationEntry blockConfig = trip.getBlockConfiguration();
    List<BlockStopTimeEntry> stopTimes = blockConfig.getStopTimes();

    int index = stopTime.getBlockSequence() - 1;
    if (index < 0)
      return null;

    BlockStopTimeEntry prevStopTime = stopTimes.get(index);
    InstanceState state = instance.getStopTimeInstance().getState();
    ArrivalAndDepartureTime scheduledTime = ArrivalAndDepartureTime.getScheduledTime(
        state, prevStopTime);

    if (instance.getFrequency() != null) {

      StopTimeEntry pStopTime = prevStopTime.getStopTime();

      int betweenStopDelta = stopTime.getStopTime().getArrivalTime()
          - pStopTime.getDepartureTime();
      int atStopDelta = pStopTime.getDepartureTime()
          - pStopTime.getArrivalTime();

      long scheduledDepartureTime = instance.getScheduledArrivalTime()
          - betweenStopDelta * 1000;
      long scheduledArrivalTime = scheduledDepartureTime - atStopDelta * 1000;

      scheduledTime.setArrivalTime(scheduledArrivalTime);
      scheduledTime.setDepartureTime(scheduledDepartureTime);
    }

    StopTimeInstance prevStopTimeInstance = new StopTimeInstance(prevStopTime,
        state);
    ArrivalAndDepartureInstance prevInstance = new ArrivalAndDepartureInstance(
        prevStopTimeInstance, scheduledTime);

    if (instance.isPredictedArrivalTimeSet()) {

      int scheduledDeviation = (int) ((instance.getPredictedArrivalTime() - instance.getScheduledArrivalTime()) / 1000);

      int departureDeviation = propagateScheduleDeviationBackwardBetweenStops(
          prevStopTime, stopTime, scheduledDeviation);
      int arrivalDeviation = propagateScheduleDeviationBackwardAcrossStop(
          prevStopTime, departureDeviation);

      setPredictedArrivalTimeForInstance(prevInstance,
          prevInstance.getScheduledArrivalTime() + arrivalDeviation * 1000);
      setPredictedDepartureTimeForInstance(prevInstance,
          prevInstance.getScheduledDepartureTime() + departureDeviation * 1000);
    }

    return prevInstance;
  }

  @Override
  public ArrivalAndDepartureInstance getNextStopArrivalAndDeparture(
      ArrivalAndDepartureInstance instance) {

    BlockStopTimeEntry stopTime = instance.getBlockStopTime();
    BlockTripEntry trip = stopTime.getTrip();
    BlockConfigurationEntry blockConfig = trip.getBlockConfiguration();
    List<BlockStopTimeEntry> stopTimes = blockConfig.getStopTimes();

    int index = stopTime.getBlockSequence() + 1;
    if (index >= stopTimes.size())
      return null;

    BlockStopTimeEntry nextStopTime = stopTimes.get(index);
    InstanceState state = instance.getStopTimeInstance().getState();

    ArrivalAndDepartureTime scheduledTime = ArrivalAndDepartureTime.getScheduledTime(
        state, nextStopTime);

    if (state.getFrequency() != null) {

      StopTimeEntry nStopTime = nextStopTime.getStopTime();

      int betweenStopDelta = nStopTime.getArrivalTime()
          - stopTime.getStopTime().getDepartureTime();
      int atStopDelta = nStopTime.getDepartureTime()
          - nStopTime.getArrivalTime();

      long scheduledArrivalTime = instance.getScheduledDepartureTime()
          + betweenStopDelta * 1000;
      long scheduledDepartureTime = scheduledArrivalTime + atStopDelta * 1000;

      scheduledTime.setArrivalTime(scheduledArrivalTime);
      scheduledTime.setDepartureTime(scheduledDepartureTime);
    }

    StopTimeInstance nextStopTimeInstance = new StopTimeInstance(stopTime,
        state);
    ArrivalAndDepartureInstance nextInstance = new ArrivalAndDepartureInstance(
        nextStopTimeInstance, scheduledTime);

    if (instance.isPredictedDepartureTimeSet()) {

      int scheduledDeviation = (int) ((instance.getPredictedDepartureTime() - instance.getScheduledDepartureTime()) / 1000);

      int arrivalDeviation = propagateScheduleDeviationForwardBetweenStops(
          stopTime, nextStopTime, scheduledDeviation);
      int departureDeviation = propagateScheduleDeviationForwardAcrossStop(
          nextStopTime, arrivalDeviation);

      setPredictedArrivalTimeForInstance(nextInstance,
          nextInstance.getScheduledArrivalTime() + arrivalDeviation * 1000);
      setPredictedDepartureTimeForInstance(nextInstance,
          nextInstance.getScheduledDepartureTime() + departureDeviation * 1000);
    }

    return nextInstance;
  }

  private Map<BlockInstance, List<StopTimeInstance>> getStopTimeInstancesByBlockInstance(
      List<StopTimeInstance> stopTimes) {

    Map<BlockInstance, List<StopTimeInstance>> r = new FactoryMap<BlockInstance, List<StopTimeInstance>>(
        new ArrayList<StopTimeInstance>());

    for (StopTimeInstance stopTime : stopTimes) {
      BlockStopTimeEntry blockStopTime = stopTime.getStopTime();
      BlockTripEntry blockTrip = blockStopTime.getTrip();
      BlockConfigurationEntry blockConfiguration = blockTrip.getBlockConfiguration();
      long serviceDate = stopTime.getServiceDate();
      BlockInstance blockInstance = new BlockInstance(blockConfiguration,
          serviceDate, stopTime.getFrequency());
      r.get(blockInstance).add(stopTime);
    }

    return r;
  }
  
  private void applyPostInterpolateForFrequencyNoSchedule(StopTimeInstance sti, long fromTime, long toTime,
		  long frequencyOffsetTime, BlockInstance blockInstance, List<ArrivalAndDepartureInstance> results) {

	  if (results == null || results.size() == 0)
		  return;

	  // Find latest instance. Prefer realtime.
	  ArrivalAndDepartureInstance instance = findBestArrivalAndDepartureInstance(results);
	  
	  // If no realtime data, don't make extrapolations.
	  if (instance.getBlockLocation() == null || !instance.getBlockLocation().isPredicted())
		  return;
	  
	  BlockStopTimeEntry bst =  sti.getStopTime();
	  
	  // See similar calculation in FrequencyBlockStopTimeEntry.getStopTimeOffset()
	  int d0 = bst.getTrip().getDepartureTimeForIndex(0);
	  int d1 = bst.getStopTime().getDepartureTime();
	  int stopDelta = d1 - d0;
	  
	  int stopStartTime = sti.getFrequency().getStartTime() + stopDelta;
	  int stopEndTime = sti.getFrequency().getEndTime() + stopDelta;
	  long stopStartTimeExact = sti.getServiceDate() + stopStartTime * 1000;
	  long stopEndTimeExact = sti.getServiceDate() + stopEndTime * 1000;
	  
	  int headwayMs = sti.getFrequency().getHeadwaySecs() * 1000;
	  
	  long time = instance.getBestDepartureTime();
	  if (time == 0)
		time = instance.getBestArrivalTime();
	  // Do not extrapolate trips starting at the headway change: 
	  stopEndTimeExact -= headwayMs;
	  	  
	  // Extrapolate future stop times.
	  while ((time += headwayMs) < Math.min(toTime, stopEndTimeExact)) {
		ArrivalAndDepartureInstance newInstance = createArrivalAndDepartureForStopTimeInstanceWithTime(sti, time);
		results.add(newInstance);
	  }
	  
  }

  private static ArrivalAndDepartureInstance findBestArrivalAndDepartureInstance(
		  List<ArrivalAndDepartureInstance> instances) {
	  
	  Comparator<ArrivalAndDepartureInstance> cmp = new Comparator<ArrivalAndDepartureInstance>() {

		@Override
		public int compare(ArrivalAndDepartureInstance a, ArrivalAndDepartureInstance b) {
			long l1, l2;
			if (!isRealtime(a) && isRealtime(b))
				return -1;
			else if (isRealtime(a) && !isRealtime(b))
				return 1;
			else if (a.getBestDepartureTime() == 0 || b.getBestDepartureTime() == 0) {
				l1 = a.getBestArrivalTime();
				l2 = b.getBestArrivalTime();
			}
			else {
				l1 = a.getBestDepartureTime();
				l2 = b.getBestDepartureTime();
			}
			return Long.valueOf(l1).compareTo(Long.valueOf(l2));
		}
		 
		private boolean isRealtime(ArrivalAndDepartureInstance ad) {
			return ad.getBlockLocation() != null && ad.getBlockLocation().isPredicted();
		}
	  };
	  
	  return Collections.max(instances, cmp);
  }

  private void applyRealTimeToStopTimeInstance(StopTimeInstance sti,
      TargetTime targetTime, long fromTime, long toTime,
      long frequencyOffsetTime, BlockInstance blockInstance,
      List<BlockLocation> locations, List<ArrivalAndDepartureInstance> results) {

    for (BlockLocation location : locations) {

      if (sti.isFrequencyOffsetSpecified()
          && ((blockInstance.getBlock().getDepartureTimeForIndex(0) + sti.getFrequencyOffset()) != location.getBlockStartTime())) {
        continue;
      }

      ArrivalAndDepartureInstance instance = createArrivalAndDepartureForStopTimeInstance(
          sti, frequencyOffsetTime);
      applyBlockLocationToInstance(instance, location,
          targetTime.getTargetTime());

      if (isArrivalAndDepartureBeanInRange(instance, fromTime, toTime))
        results.add(instance);
    }

    if (locations.isEmpty()) {

      ArrivalAndDepartureInstance instance = createArrivalAndDepartureForStopTimeInstance(
          sti, frequencyOffsetTime);

      if (sti.getFrequency() == null) {

        /**
         * We don't need to get the scheduled location of a vehicle unless its
         * in our arrival window
         */
        if (isArrivalAndDepartureBeanInRange(instance, fromTime, toTime)) {

          BlockLocation scheduledLocation = _blockLocationService.getScheduledLocationForBlockInstance(
              blockInstance, targetTime.getTargetTime());

          if (scheduledLocation != null)
            applyBlockLocationToInstance(instance, scheduledLocation,
                targetTime.getTargetTime());

          results.add(instance);
        }

      } else {
        if (isFrequencyBasedArrivalInRange(blockInstance, sti.getFrequency(),
            fromTime, toTime)) {
          results.add(instance);
        }
      }
    }
  }

  private void applyBlockLocationToInstance(
      ArrivalAndDepartureInstance instance, BlockLocation blockLocation,
      long targetTime) {

    instance.setBlockLocation(blockLocation);

    if (blockLocation.isScheduleDeviationSet()
        || blockLocation.areScheduleDeviationsSet()) {

      Double scheduleDeviation = getBestScheduleDeviation(instance, blockLocation);
      if (scheduleDeviation != null) {
        setPredictedTimesFromScheduleDeviation(instance, blockLocation,
            scheduleDeviation.intValue(), targetTime);
      }
    }
  }

  /**
   * Returns the best schedule deviation for this stop, given the scheduleDeviations
   * stored in blockLocation.  {@link TransitInterpolationLibrary} is used to find
   * the best deviation, which interpolates/extrapolates values consistent with the 
   * GTFS-realtime spec (https://developers.google.com/transit/gtfs-realtime/) when
   * using the {@link EInRangeStrategy.PREVIOUS_VALUE} and {@link EOutOfRangeStrategy.LAST_VALUE}
   * strategies.  null is returned if no real-time deviations were found and the scheduled 
   * arrival time should be used.
   * @param instance
   * @param blockLocation
   * @return the best deviation for this stop, or null if no real-time deviations were found
   * and the scheduled arrival time should be used.
   */
  private Double getBestScheduleDeviation(ArrivalAndDepartureInstance instance,
      BlockLocation blockLocation) {

    ScheduleDeviationSamples scheduleDeviations = blockLocation.getScheduleDeviations();

    if (scheduleDeviations != null && !scheduleDeviations.isEmpty()) {
      // We currently use the scheduled arrival time of the stop as the search index
      // This MUST be consistent with the index set in BlockLocationServiceImpl.getBlockLocation()
      Integer arrivalTime = instance.getBlockStopTime().getStopTime().getArrivalTime();
      // Determine which real-time deviation should be used for this stop, if any
      return TransitInterpolationLibrary.interpolate(
          scheduleDeviations.getScheduleTimes(),
          scheduleDeviations.getScheduleDeviationMus(), arrivalTime,
          EOutOfRangeStrategy.LAST_VALUE, EInRangeStrategy.PREVIOUS_VALUE);
    } else if (blockLocation.isScheduleDeviationSet()) {
      return blockLocation.getScheduleDeviation();
    } else {
      return 0.0;
    }
  }

  private void setPredictedTimesFromScheduleDeviation(
      ArrivalAndDepartureInstance instance, BlockLocation blockLocation,
      int scheduleDeviation, long targetTime) {

    BlockStopTimeEntry blockStopTime = instance.getBlockStopTime();

    int effectiveScheduleTime = (int) (((targetTime - instance.getServiceDate()) / 1000) - scheduleDeviation);

    int arrivalDeviation = calculateArrivalDeviation(
        blockLocation.getNextStop(), blockStopTime, effectiveScheduleTime,
        scheduleDeviation);

    int departureDeviation = calculateDepartureDeviation(
        blockLocation.getNextStop(), blockStopTime, effectiveScheduleTime,
        scheduleDeviation);

    /**
     * Why don't we use the ArrivalAndDepartureTime scheduled arrival and
     * departures here? Because they may have been artificially shifted for a
     * frequency-based method
     */
    InstanceState state = instance.getStopTimeInstance().getState();
    ArrivalAndDepartureTime schedule = ArrivalAndDepartureTime.getScheduledTime(
        state, instance.getBlockStopTime());

    long arrivalTime = schedule.getArrivalTime() + arrivalDeviation * 1000;
    setPredictedArrivalTimeForInstance(instance, arrivalTime);

    TimeIntervalBean predictedArrivalTimeInterval = computePredictedArrivalTimeInterval(
        instance, blockLocation, targetTime);
    instance.setPredictedArrivalInterval(predictedArrivalTimeInterval);

    long departureTime = schedule.getDepartureTime() + departureDeviation
        * 1000;
    setPredictedDepartureTimeForInstance(instance, departureTime);

    TimeIntervalBean predictedDepartureTimeInterval = computePredictedDepartureTimeInterval(
        instance, blockLocation, targetTime);
    instance.setPredictedDepartureInterval(predictedDepartureTimeInterval);

  }

  /**
   * This method both sets the predicted arrival time for an instance, but also
   * updates the scheduled arrival time for a frequency-based instance
   * 
   * @param instance
   * @param arrivalTime
   */
  private void setPredictedArrivalTimeForInstance(
      ArrivalAndDepartureInstance instance, long arrivalTime) {

    instance.setPredictedArrivalTime(arrivalTime);

    if (instance.getFrequency() != null)
      instance.setScheduledArrivalTime(arrivalTime);
  }

  /**
   * This method both sets the predicted departure time for an instance, but
   * also updates the scheduled departure time for a frequency-based instance
   * 
   * @param instance
   * @param departureTime
   */
  private void setPredictedDepartureTimeForInstance(
      ArrivalAndDepartureInstance instance, long departureTime) {

    instance.setPredictedDepartureTime(departureTime);

    if (instance.getFrequency() != null)
      instance.setScheduledDepartureTime(departureTime);
  }

  private int calculateArrivalDeviation(BlockStopTimeEntry nextBlockStopTime,
      BlockStopTimeEntry targetBlockStopTime, int effectiveScheduleTime,
      int scheduleDeviation) {

    // TargetStopTime

    if (nextBlockStopTime == null
        || nextBlockStopTime.getBlockSequence() > targetBlockStopTime.getBlockSequence()) {
      return scheduleDeviation;
    }

    int a = targetBlockStopTime.getAccumulatedSlackTime();
    int b = nextBlockStopTime.getAccumulatedSlackTime();
    double slack = a - b;

    StopTimeEntry nextStopTime = nextBlockStopTime.getStopTime();

    if (nextStopTime.getArrivalTime() <= effectiveScheduleTime
        && effectiveScheduleTime <= nextStopTime.getDepartureTime()) {
      slack -= (effectiveScheduleTime - nextStopTime.getArrivalTime());
    }

    slack = Math.max(slack, 0);

    if (slack > 0 && scheduleDeviation > 0)
      scheduleDeviation -= Math.min(scheduleDeviation, slack);

    return scheduleDeviation;
  }

  private int calculateDepartureDeviation(BlockStopTimeEntry nextBlockStopTime,
      BlockStopTimeEntry targetBlockStopTime, int effectiveScheduleTime,
      int scheduleDeviation) {

    // TargetStopTime
    if (nextBlockStopTime == null
        || nextBlockStopTime.getBlockSequence() > targetBlockStopTime.getBlockSequence()) {
      return scheduleDeviation;
    }

    StopTimeEntry nextStopTime = nextBlockStopTime.getStopTime();
    StopTimeEntry targetStopTime = targetBlockStopTime.getStopTime();

    double slack = targetBlockStopTime.getAccumulatedSlackTime()
        - nextBlockStopTime.getAccumulatedSlackTime();

    slack += targetStopTime.getSlackTime();

    if (nextStopTime.getArrivalTime() <= effectiveScheduleTime
        && effectiveScheduleTime <= nextStopTime.getDepartureTime()) {
      slack -= (effectiveScheduleTime - nextStopTime.getArrivalTime());
    }

    slack = Math.max(slack, 0);

    if (slack > 0 && scheduleDeviation > 0)
      scheduleDeviation -= Math.min(scheduleDeviation, slack);

    return scheduleDeviation;
  }

  private int propagateScheduleDeviationForwardBetweenStops(
      BlockStopTimeEntry prevStopTime, BlockStopTimeEntry nextStopTime,
      int scheduleDeviation) {

    int slack = nextStopTime.getAccumulatedSlackTime()
        - prevStopTime.getAccumulatedSlackTime();

    slack -= prevStopTime.getStopTime().getSlackTime();

    return propagateScheduleDeviationForwardWithSlack(scheduleDeviation, slack);
  }

  private int propagateScheduleDeviationForwardAcrossStop(
      BlockStopTimeEntry stopTime, int scheduleDeviation) {

    int slack = stopTime.getStopTime().getSlackTime();

    return propagateScheduleDeviationForwardWithSlack(scheduleDeviation, slack);
  }

  private int propagateScheduleDeviationBackwardBetweenStops(
      BlockStopTimeEntry prevStopTime, BlockStopTimeEntry nextStopTime,
      int scheduleDeviation) {

    // TODO: Need to think about this

    return scheduleDeviation;
  }

  private int propagateScheduleDeviationBackwardAcrossStop(
      BlockStopTimeEntry stopTime, int scheduleDeviation) {

    return scheduleDeviation;
  }

  private int propagateScheduleDeviationForwardWithSlack(int scheduleDeviation,
      int slack) {
    /**
     * If the vehicle is running early and there is slack built into the
     * schedule, we guess that the vehicle will take that opportunity to pause
     * and let the schedule catch back up. If there is no slack, assume we'll
     * continue to run early.
     */
    if (scheduleDeviation < 0) {
      if (slack > 0)
        return 0;
      return scheduleDeviation;
    }

    /**
     * If we're running behind schedule, we allow any slack to eat up part of
     * our delay.
     */
    return Math.max(0, scheduleDeviation - slack);
  }

  private TimeIntervalBean computePredictedArrivalTimeInterval(
      ArrivalAndDepartureInstance instance, BlockLocation blockLocation,
      long targetTime) {

    BlockStopTimeEntry blockStopTime = instance.getBlockStopTime();
    StopTimeEntry stopTime = blockStopTime.getStopTime();

    // If the vehicle has already passed the stop, then there is no prediction
    // interval
    if (stopTime.getArrivalTime() <= blockLocation.getEffectiveScheduleTime())
      return null;

    ScheduleDeviationSamples samples = blockLocation.getScheduleDeviations();

    if (samples == null || samples.isEmpty())
      return null;

    double mu = InterpolationLibrary.interpolate(samples.getScheduleTimes(),
        samples.getScheduleDeviationMus(), stopTime.getArrivalTime(),
        EOutOfRangeStrategy.LAST_VALUE, EInRangeStrategy.INTERPOLATE);
    double sigma = InterpolationLibrary.interpolate(samples.getScheduleTimes(),
        samples.getScheduleDeviationSigmas(), stopTime.getArrivalTime(),
        EOutOfRangeStrategy.LAST_VALUE, EInRangeStrategy.INTERPOLATE);

    long from = (long) (instance.getScheduledArrivalTime() + (mu - sigma) * 1000);
    long to = (long) (instance.getScheduledArrivalTime() + (mu + sigma) * 1000);

    return new TimeIntervalBean(from, to);
  }

  private TimeIntervalBean computePredictedDepartureTimeInterval(
      ArrivalAndDepartureInstance instance, BlockLocation blockLocation,
      long targetTime) {

    BlockStopTimeEntry blockStopTime = instance.getBlockStopTime();
    StopTimeEntry stopTime = blockStopTime.getStopTime();

    // If the vehicle has already passed the stop, then there is no prediction
    // interval
    if (stopTime.getDepartureTime() <= blockLocation.getEffectiveScheduleTime())
      return null;

    ScheduleDeviationSamples samples = blockLocation.getScheduleDeviations();

    if (samples == null || samples.isEmpty())
      return null;

    double mu = InterpolationLibrary.interpolate(samples.getScheduleTimes(),
        samples.getScheduleDeviationMus(), stopTime.getDepartureTime(),
        EOutOfRangeStrategy.LAST_VALUE, EInRangeStrategy.INTERPOLATE);
    double sigma = InterpolationLibrary.interpolate(samples.getScheduleTimes(),
        samples.getScheduleDeviationSigmas(), stopTime.getDepartureTime(),
        EOutOfRangeStrategy.LAST_VALUE, EInRangeStrategy.INTERPOLATE);

    long from = (long) (instance.getScheduledDepartureTime() + (mu - sigma) * 1000);
    long to = (long) (instance.getScheduledDepartureTime() + (mu + sigma) * 1000);

    return new TimeIntervalBean(from, to);
  }

  private boolean isArrivalAndDepartureBeanInRange(
      ArrivalAndDepartureInstance instance, long timeFrom, long timeTo) {
    if (timeFrom <= instance.getScheduledArrivalTime()
        && instance.getScheduledArrivalTime() <= timeTo)
      return true;
    if (timeFrom <= instance.getScheduledDepartureTime()
        && instance.getScheduledDepartureTime() <= timeTo)
      return true;
    if (instance.isPredictedArrivalTimeSet()
        && timeFrom <= instance.getPredictedArrivalTime()
        && instance.getPredictedArrivalTime() <= timeTo)
      return true;
    if (instance.isPredictedDepartureTimeSet()
        && timeFrom <= instance.getPredictedDepartureTime()
        && instance.getPredictedDepartureTime() <= timeTo)
      return true;
    return false;
  }

  private boolean isFrequencyBasedArrivalInRange(BlockInstance blockInstance,
      FrequencyEntry frequency, long fromReduced, long toReduced) {
    long startTime = blockInstance.getServiceDate() + frequency.getStartTime()
        * 1000;
    long endTime = blockInstance.getServiceDate() + frequency.getEndTime()
        * 1000;
    return fromReduced <= endTime && startTime <= toReduced;
  }

<<<<<<< HEAD
=======
  private boolean isArrivalAndDeparturePairInRange(
      ArrivalAndDepartureInstance instanceFrom,
      ArrivalAndDepartureInstance instanceTo, Date timeFrom, Date timeTo,
      boolean findDepartures) {

    ArrivalAndDepartureInstance instance = findDepartures ? instanceFrom
        : instanceTo;

    if (timeFrom != null) {
      boolean schedInRange = instance.getScheduledDepartureTime() >= timeFrom.getTime();
      boolean realTimeInRange = true;
      if (instance.isPredictedDepartureTimeSet())
        realTimeInRange = instance.getPredictedDepartureTime() >= timeFrom.getTime();
      if (!(schedInRange || realTimeInRange))
        return false;
    }

    if (timeTo != null) {
      boolean schedInRange = instance.getScheduledArrivalTime() <= timeTo.getTime();
      boolean realTimeInRange = true;
      if (instance.isPredictedArrivalTimeSet())
        realTimeInRange = instance.getPredictedArrivalTime() <= timeTo.getTime();
      if (!(schedInRange || realTimeInRange))
        return false;
    }

    return true;
  }

  private ArrivalAndDepartureInstance createArrivalAndDepartureForStopTimeInstanceWithTime(
	      StopTimeInstance sti, long time) {

	    ArrivalAndDepartureTime scheduledTime = new ArrivalAndDepartureTime(time, time);
	    ArrivalAndDepartureInstance instance = new ArrivalAndDepartureInstance(sti, scheduledTime);
	    instance.setBlockSequence(sti.getBlockSequence());

	    return instance;
  }
  
>>>>>>> f16bc6c2
  private ArrivalAndDepartureInstance createArrivalAndDepartureForStopTimeInstance(
      StopTimeInstance sti, long prevFrequencyTime) {

    ArrivalAndDepartureInstance instance = createArrivalAndDeparture(sti,
        prevFrequencyTime, sti.getFrequencyOffset());

    instance.setBlockSequence(sti.getBlockSequence());

    return instance;
  }

  private ArrivalAndDepartureInstance createArrivalAndDeparture(
      BlockInstance blockInstance, AgencyAndId tripId, AgencyAndId stopId,
      int stopSequence, long serviceDate, int timeOfServiceDate,
      long prevFrequencyTime) {

    BlockTripInstance blockTripInstance = BlockTripInstanceLibrary.getBlockTripInstance(
        blockInstance, tripId);

    if (blockTripInstance == null)
      return null;

    BlockStopTimeEntry blockStopTime = getBlockStopTime(blockTripInstance,
        stopId, stopSequence, timeOfServiceDate);
    StopTimeInstance stopTimeInstance = new StopTimeInstance(blockStopTime,
        blockTripInstance.getState());

    return createArrivalAndDeparture(stopTimeInstance, prevFrequencyTime,
        StopTimeInstance.UNSPECIFIED_FREQUENCY_OFFSET);
  }

  private BlockStopTimeEntry getBlockStopTime(
      BlockTripInstance blockTripInstance, AgencyAndId stopId,
      int stopSequence, int timeOfServiceDate) {

    /**
     * We don't iterate over block stop times directly because there is
     * performance penalty with instantiating each. Also note that this will
     * currently miss the case where a stop is visited twice in the same trip.
     */
    BlockTripEntry blockTrip = blockTripInstance.getBlockTrip();
    TripEntry trip = blockTrip.getTrip();
    List<StopTimeEntry> stopTimes = trip.getStopTimes();

    if (stopSequence > -1) {

      /**
       * If a stop sequence has been specified, we start our search at the
       * specified index, expanding our search until we find the target stop. We
       * allow this flexibility in the case of a bookmarked arrival-departure
       * where the stop sequence has changed slightly due to the addition or
       * subtraction of a previous stop.
       */
      int offset = 0;
      while (true) {
        int before = stopSequence - offset;
        if (isMatch(stopTimes, stopId, before)) {
          return blockTrip.getStopTimes().get(before);
        }
        int after = stopSequence + offset;
        if (isMatch(stopTimes, stopId, after)) {
          return blockTrip.getStopTimes().get(after);
        }

        if (before < 0 && after >= stopTimes.size())
          return null;

        offset++;

      }
    } else {

      Min<BlockStopTimeEntry> m = new Min<BlockStopTimeEntry>();
      int index = 0;

      for (StopTimeEntry stopTime : stopTimes) {
        if (stopTime.getStop().getId().equals(stopId)) {
          int a = Math.abs(timeOfServiceDate - stopTime.getArrivalTime());
          int b = Math.abs(timeOfServiceDate - stopTime.getDepartureTime());
          int delta = Math.min(a, b);
          m.add(delta, blockTrip.getStopTimes().get(index));
        }
        index++;
      }

      if (m.isEmpty())
        return null;

      return m.getMinElement();
    }
  }

  private boolean isMatch(List<StopTimeEntry> stopTimes, AgencyAndId stopId,
      int index) {
    if (index < 0 || index >= stopTimes.size())
      return false;
    StopTimeEntry stopTime = stopTimes.get(index);
    StopEntry stop = stopTime.getStop();
    return stop.getId().equals(stopId);
  }

  private ArrivalAndDepartureInstance createArrivalAndDeparture(
      StopTimeInstance stopTimeInstance, long prevFrequencyTime,
      int frequencyOffset) {

    ArrivalAndDepartureTime scheduledTime = getScheduledTime(stopTimeInstance,
        prevFrequencyTime, frequencyOffset);

    return new ArrivalAndDepartureInstance(stopTimeInstance, scheduledTime);
  }

  /**
   * Constructs an {@link ArrivalAndDepartureTime} object for the specified
   * {@link BlockInstance} and {@link BlockStopTimeEntry}.
   * 
   * For frequency-based trips, the calculation is a bit complicated.
   * 
   * 
   * @param blockInstance
   * @param blockStopTime
   * @param prevFrequencyTime
   * @param frequencyOffset
   * @return
   */
  private ArrivalAndDepartureTime getScheduledTime(
      StopTimeInstance stopTimeInstance, long prevFrequencyTime,
      int frequencyOffset) {

    FrequencyEntry frequency = stopTimeInstance.getFrequency();

    if (frequency == null) {

      return ArrivalAndDepartureTime.getScheduledTime(stopTimeInstance);

    } else if (StopTimeInstance.isFrequencyOffsetSpecified(frequencyOffset)) {

      return ArrivalAndDepartureTime.getScheduledTime(
          stopTimeInstance.getServiceDate(), stopTimeInstance.getStopTime(),
          frequencyOffset);

    } else {

      long departureTime = prevFrequencyTime + frequency.getHeadwaySecs()
          * 1000 / 2;

      long freqStartTime = stopTimeInstance.getServiceDate()
          + frequency.getStartTime() * 1000;
      long freqEndTime = stopTimeInstance.getServiceDate()
          + frequency.getEndTime() * 1000;

      if (departureTime < freqStartTime)
        departureTime = freqStartTime;
      if (departureTime > freqEndTime)
        departureTime = freqEndTime;

      /**
       * We need to make sure the arrival time is adjusted relative to the
       * departure time and the layover at the stop.
       */
      BlockStopTimeEntry blockStopTime = stopTimeInstance.getStopTime();
      StopTimeEntry stopTime = blockStopTime.getStopTime();
      int delta = stopTime.getDepartureTime() - stopTime.getArrivalTime();

      long arrivalTime = departureTime - delta * 1000;

      return new ArrivalAndDepartureTime(arrivalTime, departureTime);
    }
  }

}<|MERGE_RESOLUTION|>--- conflicted
+++ resolved
@@ -55,12 +55,9 @@
 import net.sf.ehcache.util.TimeUtil;
 
 import java.util.ArrayList;
-<<<<<<< HEAD
-=======
 import java.util.Calendar;
 import java.util.Collections;
 import java.util.Comparator;
->>>>>>> f16bc6c2
 import java.util.Date;
 import java.util.List;
 import java.util.Map;
@@ -73,14 +70,9 @@
   private BlockLocationService _blockLocationService;
 
   private BlockStatusService _blockStatusService;
-
-<<<<<<< HEAD
-=======
-  private StopTransferService _stopTransferService;
   
   private boolean removeFuturePredictionsWithoutRealtime = false;
 
->>>>>>> f16bc6c2
   @Autowired
   public void setStopTimeService(StopTimeService stopTimeService) {
     _stopTimeService = stopTimeService;
@@ -96,18 +88,11 @@
     _blockStatusService = blockStatusService;
   }
 
-<<<<<<< HEAD
-=======
-  @Autowired
-  public void setStopTransferService(StopTransferService stopTransferService) {
-    _stopTransferService = stopTransferService;
-  }
 
   public void setRemoveFuturePredictionsWithoutRealtime(boolean remove) {
 	this.removeFuturePredictionsWithoutRealtime = remove;
   }
   
->>>>>>> f16bc6c2
   @Override
   public List<ArrivalAndDepartureInstance> getArrivalsAndDeparturesForStopInTimeRange(
       StopEntry stop, TargetTime targetTime, long fromTime, long toTime) {
@@ -865,37 +850,6 @@
     return fromReduced <= endTime && startTime <= toReduced;
   }
 
-<<<<<<< HEAD
-=======
-  private boolean isArrivalAndDeparturePairInRange(
-      ArrivalAndDepartureInstance instanceFrom,
-      ArrivalAndDepartureInstance instanceTo, Date timeFrom, Date timeTo,
-      boolean findDepartures) {
-
-    ArrivalAndDepartureInstance instance = findDepartures ? instanceFrom
-        : instanceTo;
-
-    if (timeFrom != null) {
-      boolean schedInRange = instance.getScheduledDepartureTime() >= timeFrom.getTime();
-      boolean realTimeInRange = true;
-      if (instance.isPredictedDepartureTimeSet())
-        realTimeInRange = instance.getPredictedDepartureTime() >= timeFrom.getTime();
-      if (!(schedInRange || realTimeInRange))
-        return false;
-    }
-
-    if (timeTo != null) {
-      boolean schedInRange = instance.getScheduledArrivalTime() <= timeTo.getTime();
-      boolean realTimeInRange = true;
-      if (instance.isPredictedArrivalTimeSet())
-        realTimeInRange = instance.getPredictedArrivalTime() <= timeTo.getTime();
-      if (!(schedInRange || realTimeInRange))
-        return false;
-    }
-
-    return true;
-  }
-
   private ArrivalAndDepartureInstance createArrivalAndDepartureForStopTimeInstanceWithTime(
 	      StopTimeInstance sti, long time) {
 
@@ -906,7 +860,6 @@
 	    return instance;
   }
   
->>>>>>> f16bc6c2
   private ArrivalAndDepartureInstance createArrivalAndDepartureForStopTimeInstance(
       StopTimeInstance sti, long prevFrequencyTime) {
 
