/**
 * Copyright (C) 2011 Brian Ferris <bdferris@onebusaway.org>
 * Copyright (C) 2012 Google, Inc.
 * Copyright (C) 2014 Kurt Raschke <kurt@kurtraschke.com>
 *
 * Licensed under the Apache License, Version 2.0 (the "License");
 * you may not use this file except in compliance with the License.
 * You may obtain a copy of the License at
 *
 *         http://www.apache.org/licenses/LICENSE-2.0
 *
 * Unless required by applicable law or agreed to in writing, software
 * distributed under the License is distributed on an "AS IS" BASIS,
 * WITHOUT WARRANTIES OR CONDITIONS OF ANY KIND, either express or implied.
 * See the License for the specific language governing permissions and
 * limitations under the License.
 */
package org.onebusaway.transit_data_federation.impl.federated;

import java.util.Collection;
import java.util.Date;
import java.util.List;
import java.util.Map;

<<<<<<< HEAD
import org.slf4j.Logger;
import org.slf4j.LoggerFactory;
=======
import org.onebusaway.exceptions.NoSuchTripServiceException;
import org.onebusaway.exceptions.OutOfServiceAreaServiceException;
>>>>>>> 51448a92
import org.onebusaway.exceptions.ServiceException;
import org.onebusaway.federations.annotations.FederatedByAgencyIdMethod;
import org.onebusaway.federations.annotations.FederatedByEntityIdMethod;
import org.onebusaway.geospatial.model.CoordinateBounds;
import org.onebusaway.geospatial.model.CoordinatePoint;
import org.onebusaway.geospatial.model.EncodedPolylineBean;
import org.onebusaway.realtime.api.TimepointPredictionRecord;
import org.onebusaway.transit_data.model.AgencyBean;
import org.onebusaway.transit_data.model.AgencyWithCoverageBean;
import org.onebusaway.transit_data.model.ArrivalAndDepartureBean;
import org.onebusaway.transit_data.model.ArrivalAndDepartureForStopQueryBean;
import org.onebusaway.transit_data.model.ArrivalsAndDeparturesQueryBean;
import org.onebusaway.transit_data.model.ListBean;
import org.onebusaway.transit_data.model.RegisterAlarmQueryBean;
import org.onebusaway.transit_data.model.RouteBean;
import org.onebusaway.transit_data.model.RoutesBean;
import org.onebusaway.transit_data.model.SearchQueryBean;
import org.onebusaway.transit_data.model.StopBean;
import org.onebusaway.transit_data.model.StopScheduleBean;
import org.onebusaway.transit_data.model.StopWithArrivalsAndDeparturesBean;
import org.onebusaway.transit_data.model.StopsBean;
import org.onebusaway.transit_data.model.StopsForRouteBean;
import org.onebusaway.transit_data.model.StopsWithArrivalsAndDeparturesBean;
import org.onebusaway.transit_data.model.VehicleStatusBean;
import org.onebusaway.transit_data.model.blocks.BlockBean;
import org.onebusaway.transit_data.model.blocks.BlockInstanceBean;
import org.onebusaway.transit_data.model.blocks.ScheduledBlockLocationBean;
import org.onebusaway.transit_data.model.config.BundleMetadata;
import org.onebusaway.transit_data.model.oba.LocalSearchResult;
import org.onebusaway.transit_data.model.oba.MinTravelTimeToStopsBean;
import org.onebusaway.transit_data.model.oba.TimedPlaceBean;
import org.onebusaway.transit_data.model.problems.ETripProblemGroupBy;
import org.onebusaway.transit_data.model.problems.PlannedTripProblemReportBean;
import org.onebusaway.transit_data.model.problems.StopProblemReportBean;
import org.onebusaway.transit_data.model.problems.StopProblemReportQueryBean;
import org.onebusaway.transit_data.model.problems.StopProblemReportSummaryBean;
import org.onebusaway.transit_data.model.problems.TripProblemReportBean;
import org.onebusaway.transit_data.model.problems.TripProblemReportQueryBean;
import org.onebusaway.transit_data.model.problems.TripProblemReportSummaryBean;
import org.onebusaway.transit_data.model.realtime.CurrentVehicleEstimateBean;
import org.onebusaway.transit_data.model.realtime.CurrentVehicleEstimateQueryBean;
import org.onebusaway.transit_data.model.realtime.VehicleLocationRecordBean;
import org.onebusaway.transit_data.model.realtime.VehicleLocationRecordQueryBean;
import org.onebusaway.transit_data.model.service_alerts.ServiceAlertBean;
import org.onebusaway.transit_data.model.service_alerts.SituationQueryBean;
import org.onebusaway.transit_data.model.tripplanning.ConstraintsBean;
import org.onebusaway.transit_data.model.tripplanning.ItinerariesBean;
import org.onebusaway.transit_data.model.tripplanning.TransitLocationBean;
import org.onebusaway.transit_data.model.tripplanning.TransitShedConstraintsBean;
import org.onebusaway.transit_data.model.tripplanning.VertexBean;
import org.onebusaway.transit_data.model.trips.TripBean;
import org.onebusaway.transit_data.model.trips.TripDetailsBean;
import org.onebusaway.transit_data.model.trips.TripDetailsQueryBean;
import org.onebusaway.transit_data.model.trips.TripForVehicleQueryBean;
import org.onebusaway.transit_data.model.trips.TripStatusBean;
import org.onebusaway.transit_data.model.trips.TripsForAgencyQueryBean;
import org.onebusaway.transit_data.model.trips.TripsForBoundsQueryBean;
import org.onebusaway.transit_data.model.trips.TripsForRouteQueryBean;
import org.onebusaway.transit_data.services.TransitDataService;
import org.onebusaway.transit_data_federation.services.bundle.BundleManagementService;
import org.onebusaway.transit_data_federation.services.bundle.BundleSearchService;
import org.onebusaway.transit_data_federation.services.bundle.TransitDataServiceTemplate;
import org.springframework.beans.factory.annotation.Autowired;
import org.springframework.stereotype.Component;

@Component
public class TransitDataServiceImpl implements TransitDataService {
  
  private static Logger _log = LoggerFactory.getLogger(TransitDataServiceImpl.class);
  
  @Autowired
  private TransitDataServiceTemplateImpl _transitDataService;
  
  private BundleManagementService _bundleManagementService;
  
  @Autowired
  private BundleSearchService _bundleSearchService;
  
  @Autowired
  public void set_bundleManagementService(
      BundleManagementService _bundleManagementService) {
    this._bundleManagementService = _bundleManagementService;
  }

  private int _blockedRequestCounter = 0;

  /**
   * This method blocks until the bundle is ready--this method is called as part of the proxy to each of the underlying
   * methods of the TDS to ensure all calls to those bundle-backed methods succeed (i.e. the bundle is ready
   * to be queried.)
   */
  private void blockUntilBundleIsReady() {
    try {
      while(_bundleManagementService != null && !_bundleManagementService.bundleIsReady()) {
        _blockedRequestCounter++;

        // only print this every 25 times so we don't fill up the logs!
        if(_blockedRequestCounter > 25) {
          _log.warn("Bundle is not ready or none is loaded--we've blocked 25 TDS requests since last log event.");
          _blockedRequestCounter = 0;
        }

        synchronized(this) {
          Thread.sleep(250);
          Thread.yield();
        }
      }
    } catch(InterruptedException e) {
      return;
    }
  }

  /****
   * {@link TransitDataService} Interface
   ****/

  @Override
  public Map<String, List<CoordinateBounds>> getAgencyIdsWithCoverageArea() {
    blockUntilBundleIsReady();
    return _transitDataService.getAgencyIdsWithCoverageArea();
  }

  @Override
  public List<AgencyWithCoverageBean> getAgenciesWithCoverage()
      throws ServiceException {
    blockUntilBundleIsReady();
    return _transitDataService.getAgenciesWithCoverage();
  }

  @Override
  public AgencyBean getAgency(String agencyId) throws ServiceException {
    blockUntilBundleIsReady();
    return _transitDataService.getAgency(agencyId);
  }

  @Override
  public StopScheduleBean getScheduleForStop(String stopId, Date date)
      throws ServiceException {
    blockUntilBundleIsReady();
    return _transitDataService.getScheduleForStop(stopId, date);
  }

  @Override
  public StopsBean getStops(SearchQueryBean query) throws ServiceException {
<<<<<<< HEAD
    blockUntilBundleIsReady();
    return _transitDataService.getStops(query);
=======
    checkBounds(query.getBounds());
    return _stopsBeanService.getStops(query);
>>>>>>> 51448a92
  }

  @Override
  public StopBean getStop(String stopId) throws ServiceException {
    blockUntilBundleIsReady();
    return _transitDataService.getStop(stopId);
  }

  @Override
  public ListBean<String> getStopIdsForAgencyId(String agencyId) {
    blockUntilBundleIsReady();
    return _transitDataService.getStopIdsForAgencyId(agencyId);
  }

  @Override
  public StopWithArrivalsAndDeparturesBean getStopWithArrivalsAndDepartures(
      String stopId, ArrivalsAndDeparturesQueryBean query)
      throws ServiceException {
    blockUntilBundleIsReady();
    return _transitDataService.getStopWithArrivalsAndDepartures(
        stopId, query);
  }

  @Override
  public StopsWithArrivalsAndDeparturesBean getStopsWithArrivalsAndDepartures(
      Collection<String> stopIds, ArrivalsAndDeparturesQueryBean query)
      throws ServiceException {
    blockUntilBundleIsReady();
    return _transitDataService.getStopsWithArrivalsAndDepartures(
        stopIds, query);
  }

  @Override
  public ArrivalAndDepartureBean getArrivalAndDepartureForStop(
      ArrivalAndDepartureForStopQueryBean query) throws ServiceException {
    blockUntilBundleIsReady();
    return _transitDataService.getArrivalAndDepartureForStop(query);
  }

  @Override
  public String registerAlarmForArrivalAndDepartureAtStop(
      ArrivalAndDepartureForStopQueryBean query, RegisterAlarmQueryBean alarm) {
    blockUntilBundleIsReady();
    return _transitDataService.registerAlarmForArrivalAndDepartureAtStop(query, alarm);
  }

  @Override
  public void cancelAlarmForArrivalAndDepartureAtStop(String alarmId) {
    blockUntilBundleIsReady();
    _transitDataService.cancelAlarmForArrivalAndDepartureAtStop(alarmId);
  }

  @Override
  public RouteBean getRouteForId(String routeId) throws ServiceException {
    blockUntilBundleIsReady();
    return _transitDataService.getRouteForId(routeId);
  }

  @Override
  public ListBean<String> getRouteIdsForAgencyId(String agencyId) {
    blockUntilBundleIsReady();
    return _transitDataService.getRouteIdsForAgencyId(agencyId);
  }

  @Override
  public ListBean<RouteBean> getRoutesForAgencyId(String agencyId) {
    blockUntilBundleIsReady();
    return _transitDataService.getRoutesForAgencyId(agencyId);
  }

  @Override
  public StopsForRouteBean getStopsForRoute(String routeId) {
    blockUntilBundleIsReady();
    return _transitDataService.getStopsForRoute(routeId);
  }

  @Override
  public TripBean getTrip(String tripId) throws ServiceException {
    blockUntilBundleIsReady();
    return _transitDataService.getTrip(tripId);
  }

  @Override
  public TripDetailsBean getSingleTripDetails(TripDetailsQueryBean query)
      throws ServiceException {
    blockUntilBundleIsReady();
    return _transitDataService.getSingleTripDetails(query);
  }

  @Override
  public ListBean<TripDetailsBean> getTripDetails(TripDetailsQueryBean query)
      throws ServiceException {
    blockUntilBundleIsReady();
    return _transitDataService.getTripDetails(query);
  }

  @Override
  public ListBean<TripDetailsBean> getTripsForBounds(
      TripsForBoundsQueryBean query) {
<<<<<<< HEAD
    blockUntilBundleIsReady();
    return _transitDataService.getTripsForBounds(query);
=======
    checkBounds(query.getBounds());
    return _tripDetailsBeanService.getTripsForBounds(query);
>>>>>>> 51448a92
  }

  @Override
  public ListBean<TripDetailsBean> getTripsForRoute(TripsForRouteQueryBean query) {
    blockUntilBundleIsReady();
    return _transitDataService.getTripsForRoute(query);
  }

  @Override
  public ListBean<TripDetailsBean> getTripsForAgency(
      TripsForAgencyQueryBean query) {
    blockUntilBundleIsReady();
    return _transitDataService.getTripsForAgency(query);
  }

  @Override
  public BlockBean getBlockForId(String blockId) {
    blockUntilBundleIsReady();
    return _transitDataService.getBlockForId(blockId);
  }

  @Override
  public BlockInstanceBean getBlockInstance(String blockId, long serviceDate) {
    blockUntilBundleIsReady();
    return _transitDataService.getBlockInstance(blockId, serviceDate);
  }

  @Override
  public ScheduledBlockLocationBean getScheduledBlockLocationFromScheduledTime(
      String blockId, long serviceDate, int scheduledTime) {
    blockUntilBundleIsReady();
    return _transitDataService.getScheduledBlockLocationFromScheduledTime(blockId,
        serviceDate, scheduledTime);
  }

  @Override
  public VehicleStatusBean getVehicleForAgency(String vehicleId, long time) {
    blockUntilBundleIsReady();
    return _transitDataService.getVehicleForAgency(vehicleId, time);
  }

  @Override
  public ListBean<VehicleStatusBean> getAllVehiclesForAgency(String agencyId,
      long time) {
    blockUntilBundleIsReady();
    return _transitDataService.getAllVehiclesForAgency(agencyId, time);
  }

  @Override
  public VehicleLocationRecordBean getVehicleLocationRecordForVehicleId(
      String vehicleId, long targetTime) {
    blockUntilBundleIsReady();
    return _transitDataService.getVehicleLocationRecordForVehicleId(vehicleId,
        targetTime);
  }

  @Override
  public TripDetailsBean getTripDetailsForVehicleAndTime(
      TripForVehicleQueryBean query) {
    blockUntilBundleIsReady();
    return _transitDataService.getTripDetailsForVehicleAndTime(query);
  }

  @Override
  public RoutesBean getRoutes(SearchQueryBean query) throws ServiceException {
<<<<<<< HEAD
    blockUntilBundleIsReady();
    return _transitDataService.getRoutes(query);
=======
    checkBounds(query.getBounds());
    return _routesBeanService.getRoutesForQuery(query);
>>>>>>> 51448a92
  }

  @Override
  public EncodedPolylineBean getShapeForId(String shapeId) {
    blockUntilBundleIsReady();
    return _transitDataService.getShapeForId(shapeId);
  }

  @Override
  public ListBean<String> getShapeIdsForAgencyId(String agencyId) {
    blockUntilBundleIsReady();
    return _transitDataService.getShapeIdsForAgencyId(agencyId);
  }

  @Override
  public ListBean<CurrentVehicleEstimateBean> getCurrentVehicleEstimates(
      CurrentVehicleEstimateQueryBean query) {
    blockUntilBundleIsReady();
    return _transitDataService.getCurrentVehicleEstimates(query);
  }

  @Override
  public ItinerariesBean getItinerariesBetween(TransitLocationBean from,
      TransitLocationBean to, long targetTime, ConstraintsBean constraints)
      throws ServiceException {
    blockUntilBundleIsReady();
    return _transitDataService.getItinerariesBetween(from, to, targetTime,
        constraints);
  }

  @Override
  public void reportProblemWithPlannedTrip(TransitLocationBean from,
      TransitLocationBean to, long targetTime, ConstraintsBean constraints,
      PlannedTripProblemReportBean report) {
    blockUntilBundleIsReady();
    _transitDataService.reportProblemWithPlannedTrip(from, to, targetTime,
        constraints, report);
  }

  @Override
  public ListBean<VertexBean> getStreetGraphForRegion(double latFrom,
      double lonFrom, double latTo, double lonTo) throws ServiceException {
    blockUntilBundleIsReady();
    return _transitDataService.getStreetGraphForRegion(latFrom, lonFrom,
        latTo, lonTo);
  }

  @Override
  public MinTravelTimeToStopsBean getMinTravelTimeToStopsFrom(
      CoordinatePoint location, long time,
      TransitShedConstraintsBean constraints) throws ServiceException {
    blockUntilBundleIsReady();
    return _transitDataService.getMinTravelTimeToStopsFrom(location, time,
        constraints);
  }

  public List<TimedPlaceBean> getLocalPaths(String agencyId,
      ConstraintsBean constraints,
      MinTravelTimeToStopsBean minTravelTimeToStops,
      List<LocalSearchResult> localResults) throws ServiceException {
    blockUntilBundleIsReady();
    return _transitDataService.getLocalPaths(agencyId,
        constraints, minTravelTimeToStops, localResults);
  }

  /****
   * 
   ****/

  public ListBean<VehicleLocationRecordBean> getVehicleLocationRecords(
      VehicleLocationRecordQueryBean query) {
    blockUntilBundleIsReady();
    return _transitDataService.getVehicleLocationRecords(query);
  }

  @Override
  public void submitVehicleLocation(VehicleLocationRecordBean record) {
    blockUntilBundleIsReady();
    _transitDataService.submitVehicleLocation(record);
  }

  @FederatedByEntityIdMethod
  public void resetVehicleLocation(String vehicleId) {
    blockUntilBundleIsReady();
    _transitDataService.resetVehicleLocation(vehicleId);
  }

  /****
   * Service Alert Methods
   ****/

  @Override
  public ServiceAlertBean createServiceAlert(String agencyId,
      ServiceAlertBean situation) {
    blockUntilBundleIsReady();
    return _transitDataService.createServiceAlert(agencyId, situation);
  }

  @Override
  public void updateServiceAlert(ServiceAlertBean situation) {
    blockUntilBundleIsReady();
    _transitDataService.updateServiceAlert(situation);
  }

  @Override
  public ServiceAlertBean getServiceAlertForId(String situationId) {
    blockUntilBundleIsReady();
    return _transitDataService.getServiceAlertForId(situationId);
  }

  @Override
  public void removeServiceAlert(String situationId) {
    blockUntilBundleIsReady();
    _transitDataService.removeServiceAlert(situationId);
  }

  @Override
  public ListBean<ServiceAlertBean> getAllServiceAlertsForAgencyId(
      String agencyId) {
    blockUntilBundleIsReady();
    return _transitDataService.getAllServiceAlertsForAgencyId(agencyId);
  }

  @Override
  public void removeAllServiceAlertsForAgencyId(String agencyId) {
    blockUntilBundleIsReady();
    _transitDataService.removeAllServiceAlertsForAgencyId(agencyId);
  }

  @Override
  public ListBean<ServiceAlertBean> getServiceAlerts(SituationQueryBean query) {
    blockUntilBundleIsReady();
    return _transitDataService.getServiceAlerts(query);
  }

  @Override
  public void reportProblemWithStop(StopProblemReportBean problem) {
    blockUntilBundleIsReady();
    _transitDataService.reportProblemWithStop(problem);
  }

  @Override
  public void reportProblemWithTrip(TripProblemReportBean problem) {
    blockUntilBundleIsReady();
    _transitDataService.reportProblemWithTrip(problem);
  }

  @Override
  public ListBean<StopProblemReportSummaryBean> getStopProblemReportSummaries(
      StopProblemReportQueryBean query) {
    blockUntilBundleIsReady();
    return _transitDataService.getStopProblemReportSummaries(query);
  }

  @Override
  public ListBean<TripProblemReportSummaryBean> getTripProblemReportSummaries(
      TripProblemReportQueryBean query) {
    blockUntilBundleIsReady();
    return _transitDataService.getTripProblemReportSummaries(query);
  }

  @Override
  public ListBean<TripProblemReportSummaryBean> getTripProblemReportSummariesByGrouping(
      TripProblemReportQueryBean query, ETripProblemGroupBy groupBy) {
    blockUntilBundleIsReady();
    return _transitDataService.getTripProblemReportSummariesByGrouping(query, groupBy);
  }

  @Override
  @FederatedByAgencyIdMethod()
  public ListBean<StopProblemReportBean> getStopProblemReports(
      StopProblemReportQueryBean query) {
    blockUntilBundleIsReady();
    return _transitDataService.getStopProblemReports(query);
  }

  @Override
  public ListBean<TripProblemReportBean> getTripProblemReports(
      TripProblemReportQueryBean query) {
    blockUntilBundleIsReady();
    return _transitDataService.getTripProblemReports(query);
  }

  @Override
  public List<StopProblemReportBean> getAllStopProblemReportsForStopId(
      String stopId) {
    blockUntilBundleIsReady();
    return _transitDataService.getAllStopProblemReportsForStopId(stopId);
  }

  @Override
  public List<TripProblemReportBean> getAllTripProblemReportsForTripId(
      String tripId) {
    blockUntilBundleIsReady();
    return _transitDataService.getAllTripProblemReportsForTripId(tripId);
  }

  @Override
  public StopProblemReportBean getStopProblemReportForStopIdAndId(
      String stopId, long id) {
    blockUntilBundleIsReady();
    return _transitDataService.getStopProblemReportForStopIdAndId(stopId, id);
  }

  @Override
  public TripProblemReportBean getTripProblemReportForTripIdAndId(
      String tripId, long id) {
    blockUntilBundleIsReady();
    return _transitDataService.getTripProblemReportForTripIdAndId(tripId, id);
  }

  @Override
  public void deleteStopProblemReportForStopIdAndId(String stopId, long id) {
    blockUntilBundleIsReady();
    _transitDataService.deleteStopProblemReportForStopIdAndId(stopId, id);
  }

  @Override
  public void updateTripProblemReport(TripProblemReportBean tripProblemReport) {
    blockUntilBundleIsReady();
    _transitDataService.updateTripProblemReport(tripProblemReport);
  }

  @Override
  public void deleteTripProblemReportForTripIdAndId(String tripId, long id) {
    blockUntilBundleIsReady();
    _transitDataService.deleteTripProblemReportForTripIdAndId(tripId, id);
  }

  @Override
  public List<String> getAllTripProblemReportLabels() {
    blockUntilBundleIsReady();
    return _transitDataService.getAllTripProblemReportLabels();
  }
  

  @Override
  public String getActiveBundleId() {
    blockUntilBundleIsReady();
	  return _bundleManagementService.getActiveBundleId();
  }
  
  @Override
  public BundleMetadata getBundleMetadata() {
    blockUntilBundleIsReady();
    return _bundleManagementService.getBundleMetadata();
  }

  @Override
  public List<TimepointPredictionRecord> getPredictionRecordsForTrip(
		  String agencyId,
		  TripStatusBean tripStatus) {
    blockUntilBundleIsReady();
	  return _transitDataService.getPredictionRecordsForTrip(agencyId, tripStatus);
  }

  @Override
  public Boolean routeHasUpcomingScheduledService(String agencyId, long time, String routeId,
		String directionId) {
    blockUntilBundleIsReady();
	  return _transitDataService.routeHasUpcomingScheduledService(agencyId, time, routeId, directionId);
  }

  @Override
  public Boolean stopHasUpcomingScheduledService(String agencyId, long time, String stopId,
		String routeId, String directionId) {
    blockUntilBundleIsReady();
	  return _transitDataService.stopHasUpcomingScheduledService(agencyId, time, stopId, routeId, directionId);
  }

  @Override
  public List<String> getSearchSuggestions(String agencyId, String input) {
	  List<String> result = this._bundleSearchService.getSuggestions(input);
		return result;
  }

<<<<<<< HEAD
=======
  private Set<AgencyAndId> convertAgencyAndIds(Iterable<String> ids) {
    Set<AgencyAndId> converted = new HashSet<AgencyAndId>();
    for (String id : ids)
      converted.add(convertAgencyAndId(id));
    return converted;
  }

  private ArrivalAndDepartureQuery createArrivalAndDepartureQuery(
      ArrivalAndDepartureForStopQueryBean query) {

    ArrivalAndDepartureQuery adQuery = new ArrivalAndDepartureQuery();

    AgencyAndId stopId = AgencyAndIdLibrary.convertFromString(query.getStopId());
    StopEntry stop = _transitGraphDao.getStopEntryForId(stopId, true);

    AgencyAndId tripId = AgencyAndIdLibrary.convertFromString(query.getTripId());
    TripEntry trip = _transitGraphDao.getTripEntryForId(tripId);
    if (trip == null)
      throw new NoSuchTripServiceException(query.getTripId());

    adQuery.setStop(stop);
    adQuery.setStopSequence(query.getStopSequence());
    adQuery.setTrip(trip);
    adQuery.setServiceDate(query.getServiceDate());
    adQuery.setVehicleId(AgencyAndIdLibrary.convertFromString(query.getVehicleId()));
    adQuery.setTime(query.getTime());

    return adQuery;
  }
  
  private void checkBounds(CoordinateBounds cb) {
    if (cb == null) {
      return;
    }

    Collection<CoordinateBounds> allAgencyBounds = _agencyService.getAgencyIdsAndCoverageAreas().values();

    for (CoordinateBounds agencyBounds : allAgencyBounds) {
      if (agencyBounds.intersects(cb)) {
        return;
      }
    }

    throw new OutOfServiceAreaServiceException();
  }
>>>>>>> 51448a92

}<|MERGE_RESOLUTION|>--- conflicted
+++ resolved
@@ -22,13 +22,6 @@
 import java.util.List;
 import java.util.Map;
 
-<<<<<<< HEAD
-import org.slf4j.Logger;
-import org.slf4j.LoggerFactory;
-=======
-import org.onebusaway.exceptions.NoSuchTripServiceException;
-import org.onebusaway.exceptions.OutOfServiceAreaServiceException;
->>>>>>> 51448a92
 import org.onebusaway.exceptions.ServiceException;
 import org.onebusaway.federations.annotations.FederatedByAgencyIdMethod;
 import org.onebusaway.federations.annotations.FederatedByEntityIdMethod;
@@ -90,12 +83,13 @@
 import org.onebusaway.transit_data.services.TransitDataService;
 import org.onebusaway.transit_data_federation.services.bundle.BundleManagementService;
 import org.onebusaway.transit_data_federation.services.bundle.BundleSearchService;
-import org.onebusaway.transit_data_federation.services.bundle.TransitDataServiceTemplate;
+import org.slf4j.Logger;
+import org.slf4j.LoggerFactory;
 import org.springframework.beans.factory.annotation.Autowired;
 import org.springframework.stereotype.Component;
 
 @Component
-public class TransitDataServiceImpl implements TransitDataService {
+public class TransitDataServiceImpl extends TransitDataServiceTemplateImpl implements TransitDataService {
   
   private static Logger _log = LoggerFactory.getLogger(TransitDataServiceImpl.class);
   
@@ -173,13 +167,9 @@
 
   @Override
   public StopsBean getStops(SearchQueryBean query) throws ServiceException {
-<<<<<<< HEAD
-    blockUntilBundleIsReady();
+    blockUntilBundleIsReady();
+    checkBounds(query.getBounds());
     return _transitDataService.getStops(query);
-=======
-    checkBounds(query.getBounds());
-    return _stopsBeanService.getStops(query);
->>>>>>> 51448a92
   }
 
   @Override
@@ -279,13 +269,9 @@
   @Override
   public ListBean<TripDetailsBean> getTripsForBounds(
       TripsForBoundsQueryBean query) {
-<<<<<<< HEAD
-    blockUntilBundleIsReady();
+    blockUntilBundleIsReady();
+    checkBounds(query.getBounds());
     return _transitDataService.getTripsForBounds(query);
-=======
-    checkBounds(query.getBounds());
-    return _tripDetailsBeanService.getTripsForBounds(query);
->>>>>>> 51448a92
   }
 
   @Override
@@ -351,13 +337,9 @@
 
   @Override
   public RoutesBean getRoutes(SearchQueryBean query) throws ServiceException {
-<<<<<<< HEAD
-    blockUntilBundleIsReady();
+    blockUntilBundleIsReady();
+    checkBounds(query.getBounds());
     return _transitDataService.getRoutes(query);
-=======
-    checkBounds(query.getBounds());
-    return _routesBeanService.getRoutesForQuery(query);
->>>>>>> 51448a92
   }
 
   @Override
@@ -634,53 +616,5 @@
 		return result;
   }
 
-<<<<<<< HEAD
-=======
-  private Set<AgencyAndId> convertAgencyAndIds(Iterable<String> ids) {
-    Set<AgencyAndId> converted = new HashSet<AgencyAndId>();
-    for (String id : ids)
-      converted.add(convertAgencyAndId(id));
-    return converted;
-  }
-
-  private ArrivalAndDepartureQuery createArrivalAndDepartureQuery(
-      ArrivalAndDepartureForStopQueryBean query) {
-
-    ArrivalAndDepartureQuery adQuery = new ArrivalAndDepartureQuery();
-
-    AgencyAndId stopId = AgencyAndIdLibrary.convertFromString(query.getStopId());
-    StopEntry stop = _transitGraphDao.getStopEntryForId(stopId, true);
-
-    AgencyAndId tripId = AgencyAndIdLibrary.convertFromString(query.getTripId());
-    TripEntry trip = _transitGraphDao.getTripEntryForId(tripId);
-    if (trip == null)
-      throw new NoSuchTripServiceException(query.getTripId());
-
-    adQuery.setStop(stop);
-    adQuery.setStopSequence(query.getStopSequence());
-    adQuery.setTrip(trip);
-    adQuery.setServiceDate(query.getServiceDate());
-    adQuery.setVehicleId(AgencyAndIdLibrary.convertFromString(query.getVehicleId()));
-    adQuery.setTime(query.getTime());
-
-    return adQuery;
-  }
-  
-  private void checkBounds(CoordinateBounds cb) {
-    if (cb == null) {
-      return;
-    }
-
-    Collection<CoordinateBounds> allAgencyBounds = _agencyService.getAgencyIdsAndCoverageAreas().values();
-
-    for (CoordinateBounds agencyBounds : allAgencyBounds) {
-      if (agencyBounds.intersects(cb)) {
-        return;
-      }
-    }
-
-    throw new OutOfServiceAreaServiceException();
-  }
->>>>>>> 51448a92
-
+  
 }