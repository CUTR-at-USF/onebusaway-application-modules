package org.onebusaway.transit_data_federation.impl.beans;

import java.util.ArrayList;
import java.util.Collections;
import java.util.Comparator;
import java.util.List;
import java.util.Set;

import org.onebusaway.container.cache.Cacheable;
import org.onebusaway.gtfs.model.AgencyAndId;
import org.onebusaway.gtfs.model.Stop;
import org.onebusaway.gtfs.services.GtfsRelationalDao;
import org.onebusaway.transit_data.model.RouteBean;
import org.onebusaway.transit_data.model.StopBean;
import org.onebusaway.transit_data_federation.model.narrative.StopNarrative;
import org.onebusaway.transit_data_federation.services.TransitGraphDao;
import org.onebusaway.transit_data_federation.services.beans.RouteBeanService;
import org.onebusaway.transit_data_federation.services.beans.StopBeanService;
import org.onebusaway.transit_data_federation.services.narrative.NarrativeService;
import org.onebusaway.utility.text.NaturalStringOrder;
import org.onebusaway.utility.text.StringLibrary;
import org.springframework.beans.factory.annotation.Autowired;
import org.springframework.stereotype.Component;

@Component
class StopBeanServiceImpl implements StopBeanService {

  private static RouteBeanComparator _routeBeanComparator = new RouteBeanComparator();

  private GtfsRelationalDao _gtfsDao;

  private RouteBeanService _routeBeanService;

  private TransitGraphDao _graphDao;
  
  private NarrativeService _narrativeService;

  @Autowired
  public void setGtfsDao(GtfsRelationalDao gtfsDao) {
    _gtfsDao = gtfsDao;
  }

  @Autowired
  public void setRouteBeanService(RouteBeanService routeBeanService) {
    _routeBeanService = routeBeanService;
  }

  @Autowired
  public void setTransitGraphDao(TransitGraphDao dao) {
    _graphDao = dao;
  }
  
  @Autowired
  public void setNarrativeService(NarrativeService narrativeService) {
    _narrativeService = narrativeService;
  }

  @Cacheable
  public StopBean getStopForId(AgencyAndId id) {

    Stop stop = _gtfsDao.getStopForId(id);

    if (stop == null)
      return null;

    StopBean sb = new StopBean();
    fillStopBean(stop, sb);
    fillRoutesForStopBean(stop, sb);
    return sb;
  }

  private void fillRoutesForStopBean(Stop stop, StopBean sb) {

    Set<AgencyAndId> routeCollectionIds = _graphDao.getRouteCollectionIdsForStop(stop.getId());

    List<RouteBean> routeBeans = new ArrayList<RouteBean>(
        routeCollectionIds.size());

    for (AgencyAndId routeCollectionId : routeCollectionIds) {
      RouteBean bean = _routeBeanService.getRouteForId(routeCollectionId);
      routeBeans.add(bean);
    }

    Collections.sort(routeBeans, _routeBeanComparator);

    sb.setRoutes(routeBeans);
  }

  private StopBean fillStopBean(Stop stop, StopBean bean) {
    
    bean.setId(ApplicationBeanLibrary.getId(stop.getId()));
    bean.setLat(stop.getLat());
    bean.setLon(stop.getLon());
    
    StopNarrative stopNarrative = _narrativeService.getStopForId(stop.getId());
    if( stopNarrative != null)
      bean.setDirection(stopNarrative.getDireciton());
    
    bean.setName(stop.getName());
<<<<<<< HEAD
    bean.setCode(ApplicationBeanLibrary.getBestName(stop.getCode(),stop.getId().getId()));
=======
    bean.setCode(StringLibrary.getBestName(stop.getCode(),
        stop.getId().getId()));
>>>>>>> 09d8a506
    bean.setLocationType(stop.getLocationType());
    
    return bean;
  }

  private static String getRouteBeanName(RouteBean bean) {
    return bean.getShortName() == null ? bean.getLongName()
        : bean.getShortName();
  }

  private static class RouteBeanComparator implements Comparator<RouteBean> {
    public int compare(RouteBean o1, RouteBean o2) {
      String name1 = getRouteBeanName(o1);
      String name2 = getRouteBeanName(o2);
      return NaturalStringOrder.compareNatural(name1, name2);
    }
  }
}<|MERGE_RESOLUTION|>--- conflicted
+++ resolved
@@ -13,7 +13,7 @@
 import org.onebusaway.transit_data.model.RouteBean;
 import org.onebusaway.transit_data.model.StopBean;
 import org.onebusaway.transit_data_federation.model.narrative.StopNarrative;
-import org.onebusaway.transit_data_federation.services.TransitGraphDao;
+import org.onebusaway.transit_data_federation.services.RouteService;
 import org.onebusaway.transit_data_federation.services.beans.RouteBeanService;
 import org.onebusaway.transit_data_federation.services.beans.StopBeanService;
 import org.onebusaway.transit_data_federation.services.narrative.NarrativeService;
@@ -29,10 +29,10 @@
 
   private GtfsRelationalDao _gtfsDao;
 
+  private RouteService _routeService;
+
   private RouteBeanService _routeBeanService;
 
-  private TransitGraphDao _graphDao;
-  
   private NarrativeService _narrativeService;
 
   @Autowired
@@ -41,15 +41,15 @@
   }
 
   @Autowired
+  public void setRouteService(RouteService routeService) {
+    _routeService = routeService;
+  }
+
+  @Autowired
   public void setRouteBeanService(RouteBeanService routeBeanService) {
     _routeBeanService = routeBeanService;
   }
 
-  @Autowired
-  public void setTransitGraphDao(TransitGraphDao dao) {
-    _graphDao = dao;
-  }
-  
   @Autowired
   public void setNarrativeService(NarrativeService narrativeService) {
     _narrativeService = narrativeService;
@@ -71,7 +71,7 @@
 
   private void fillRoutesForStopBean(Stop stop, StopBean sb) {
 
-    Set<AgencyAndId> routeCollectionIds = _graphDao.getRouteCollectionIdsForStop(stop.getId());
+    Set<AgencyAndId> routeCollectionIds = _routeService.getRouteCollectionIdsForStop(stop.getId());
 
     List<RouteBean> routeBeans = new ArrayList<RouteBean>(
         routeCollectionIds.size());
@@ -87,24 +87,20 @@
   }
 
   private StopBean fillStopBean(Stop stop, StopBean bean) {
-    
+
     bean.setId(ApplicationBeanLibrary.getId(stop.getId()));
     bean.setLat(stop.getLat());
     bean.setLon(stop.getLon());
-    
+
     StopNarrative stopNarrative = _narrativeService.getStopForId(stop.getId());
-    if( stopNarrative != null)
+    if (stopNarrative != null)
       bean.setDirection(stopNarrative.getDireciton());
-    
+
     bean.setName(stop.getName());
-<<<<<<< HEAD
-    bean.setCode(ApplicationBeanLibrary.getBestName(stop.getCode(),stop.getId().getId()));
-=======
     bean.setCode(StringLibrary.getBestName(stop.getCode(),
         stop.getId().getId()));
->>>>>>> 09d8a506
     bean.setLocationType(stop.getLocationType());
-    
+
     return bean;
   }
 
