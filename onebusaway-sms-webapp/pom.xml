<?xml version="1.0"?>
<project xmlns="http://maven.apache.org/POM/4.0.0" xmlns:xsi="http://www.w3.org/2001/XMLSchema-instance" xsi:schemaLocation="http://maven.apache.org/POM/4.0.0 http://maven.apache.org/xsd/maven-4.0.0.xsd">
    <modelVersion>4.0.0</modelVersion>

    <parent>
        <artifactId>onebusaway-application-modules</artifactId>
        <groupId>org.onebusaway</groupId>
<<<<<<< HEAD
        <version>1.1.16-SNAPSHOT</version>
=======
        <version>1.1.15.26-cs-SNAPSHOT</version>
>>>>>>> 0d469e6a
    </parent>

    <artifactId>onebusaway-sms-webapp</artifactId>
    <packaging>war</packaging>

    <name>onebusaway-sms-webapp</name>

    <dependencies>
        <dependency>
            <groupId>org.onebusaway</groupId>
            <artifactId>onebusaway-presentation</artifactId>
            <version>${project.version}</version>
        </dependency>
        <dependency>
            <groupId>org.onebusaway</groupId>
            <artifactId>onebusaway-util</artifactId>
            <version>${project.version}</version>
        </dependency>
        <dependency>
            <groupId>org.slf4j</groupId>
            <artifactId>slf4j-log4j12</artifactId>
        </dependency>
        <dependency>
            <groupId>junit</groupId>
            <artifactId>junit</artifactId>
            <scope>test</scope>
        </dependency>
        <dependency>
	      <groupId>javax.servlet</groupId>
	      <artifactId>jsp-api</artifactId>
	      <scope>provided</scope>
	    </dependency>
	    <dependency>
	      <groupId>javax.servlet</groupId>
	      <artifactId>jstl</artifactId>
	    </dependency>
	      <dependency>
    	  <groupId>com.brsanthu</groupId>
    	  <artifactId>google-analytics-java</artifactId>
    	  <version>1.1.2</version>
		</dependency>
	    <dependency>
		  <groupId>org.apache.httpcomponents</groupId>
		  <artifactId>httpclient</artifactId>
		  <version>4.3.5</version>
		</dependency>
    </dependencies>

    <build>
        <finalName>onebusaway-sms-webapp</finalName>
        <plugins>
            <plugin>
                <groupId>org.apache.maven.plugins</groupId>
                <artifactId>maven-resources-plugin</artifactId>
                <executions>
                    <execution>
                        <id>copy-resources</id>
                        <phase>generate-resources</phase>
                        <goals>
                            <goal>copy-resources</goal>
                        </goals>
                        <configuration>
                            <outputDirectory>${basedir}/src/main/resources</outputDirectory>
                            <resources>
                                <resource>
                                    <directory>src/main/default-resources</directory>
                                </resource>
                            </resources>
                        </configuration>
                    </execution>
                </executions>
            </plugin>
        </plugins>
    </build>

</project><|MERGE_RESOLUTION|>--- conflicted
+++ resolved
@@ -5,11 +5,7 @@
     <parent>
         <artifactId>onebusaway-application-modules</artifactId>
         <groupId>org.onebusaway</groupId>
-<<<<<<< HEAD
         <version>1.1.16-SNAPSHOT</version>
-=======
-        <version>1.1.15.26-cs-SNAPSHOT</version>
->>>>>>> 0d469e6a
     </parent>
 
     <artifactId>onebusaway-sms-webapp</artifactId>
@@ -49,12 +45,10 @@
 	      <dependency>
     	  <groupId>com.brsanthu</groupId>
     	  <artifactId>google-analytics-java</artifactId>
-    	  <version>1.1.2</version>
 		</dependency>
 	    <dependency>
 		  <groupId>org.apache.httpcomponents</groupId>
 		  <artifactId>httpclient</artifactId>
-		  <version>4.3.5</version>
 		</dependency>
     </dependencies>
 
