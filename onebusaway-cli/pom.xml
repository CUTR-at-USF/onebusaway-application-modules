--- conflicted
+++ resolved
@@ -1,18 +1,14 @@
-<project xmlns="http://maven.apache.org/POM/4.0.0" xmlns:xsi="http://www.w3.org/2001/XMLSchema-instance"
-    xsi:schemaLocation="http://maven.apache.org/POM/4.0.0 http://maven.apache.org/maven-v4_0_0.xsd">
+<project xmlns="http://maven.apache.org/POM/4.0.0" xmlns:xsi="http://www.w3.org/2001/XMLSchema-instance" xsi:schemaLocation="http://maven.apache.org/POM/4.0.0 http://maven.apache.org/maven-v4_0_0.xsd">
     <modelVersion>4.0.0</modelVersion>
+    <parent>
+        <artifactId>onebusaway-application-modules</artifactId>
+        <groupId>org.onebusaway</groupId>
+        <version>0.0.2</version>
+    </parent>
     <groupId>org.onebusaway</groupId>
     <artifactId>onebusaway-cli</artifactId>
 
-    <parent>
-        <artifactId>onebusaway-application-modules</artifactId>
-        <groupId>org.onebusaway</groupId>
-<<<<<<< HEAD
-        <version>0.0.1-SNAPSHOT</version>
-=======
-        <version>0.0.2</version>
->>>>>>> 09d8a506
-    </parent>
+    <name>onebusaway-cli</name>
     
     <repositories>
         <repository>
@@ -38,13 +34,11 @@
         <dependency>
             <groupId>org.slf4j</groupId>
             <artifactId>slf4j-api</artifactId>
-            <version>1.5.6</version>
         </dependency>
 
         <dependency>
             <groupId>junit</groupId>
             <artifactId>junit</artifactId>
-            <version>4.4</version>
             <scope>test</scope>
         </dependency>
 
@@ -54,7 +48,6 @@
         <plugins>
             <plugin>
                 <artifactId>maven-shade-plugin</artifactId>
-                <version>1.2.2</version>
                 <executions>
                     <execution>
                         <phase>package</phase>
