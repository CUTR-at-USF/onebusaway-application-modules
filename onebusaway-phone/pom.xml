<project xmlns="http://maven.apache.org/POM/4.0.0" xmlns:xsi="http://www.w3.org/2001/XMLSchema-instance" xsi:schemaLocation="http://maven.apache.org/POM/4.0.0 http://maven.apache.org/maven-v4_0_0.xsd">
    <modelVersion>4.0.0</modelVersion>
    <parent>
        <groupId>org.onebusaway</groupId>
        <artifactId>onebusaway-application-modules</artifactId>
<<<<<<< HEAD
        <version>1.1.16-SNAPSHOT</version>
=======
        <version>1.1.15.47-cs-SNAPSHOT</version>
>>>>>>> a4b80584
    </parent>
    <artifactId>onebusaway-phone</artifactId>
    <packaging>jar</packaging>

    <name>onebusaway-phone</name>

    <dependencies>

        <dependency>
            <groupId>org.onebusaway</groupId>
            <artifactId>onebusaway-users</artifactId>
            <version>${project.version}</version>
        </dependency>
        <dependency>
            <groupId>org.onebusaway</groupId>
            <artifactId>onebusaway-transit-data</artifactId>
            <version>${project.version}</version>
        </dependency>
        <dependency>
            <groupId>org.onebusaway</groupId>
            <artifactId>onebusaway-presentation</artifactId>
            <version>${project.version}</version>
        </dependency>
        <dependency>
            <groupId>org.onebusaway</groupId>
            <artifactId>onebusaway-cli</artifactId>
            <version>1.0.0</version>
        </dependency>

        <dependency>
            <groupId>org.onebusaway</groupId>
            <artifactId>onebusaway-probablecalls</artifactId>
            <version>1.0.5</version>
            <exclusions>
                <exclusion>
                    <groupId>com.opensymphony</groupId>
                    <artifactId>xwork</artifactId>
                </exclusion>
            </exclusions>
        </dependency>

        <dependency>
            <groupId>org.slf4j</groupId>
            <artifactId>slf4j-log4j12</artifactId>
        </dependency>

        <dependency>
            <groupId>org.mockito</groupId>
            <artifactId>mockito-core</artifactId>
            <scope>test</scope>
        </dependency>
        <dependency>
            <groupId>junit</groupId>
            <artifactId>junit</artifactId>
            <scope>test</scope>
        </dependency>
    </dependencies>

    <build>
        <plugins>
            <plugin>
                <artifactId>maven-shade-plugin</artifactId>
                <executions>
                    <execution>
                        <phase>package</phase>
                        <goals>
                            <goal>shade</goal>
                        </goals>
                        <configuration>
                            <shadedArtifactAttached>true</shadedArtifactAttached>
                            <shadedClassifierName>withAllDependencies</shadedClassifierName>
                            <transformers>
                                <transformer implementation="org.apache.maven.plugins.shade.resource.ManifestResourceTransformer">
                                    <mainClass>org.onebusaway.phone.PhoneServerMain</mainClass>
                                </transformer>
                                <transformer implementation="org.apache.maven.plugins.shade.resource.AppendingTransformer">
                                    <resource>META-INF/spring.handlers</resource>
                                </transformer>
                                <transformer implementation="org.apache.maven.plugins.shade.resource.AppendingTransformer">
                                    <resource>META-INF/spring.schemas</resource>
                                </transformer>
                            </transformers>
                        </configuration>
                    </execution>
                </executions>
            </plugin>
        </plugins>
    </build>

</project><|MERGE_RESOLUTION|>--- conflicted
+++ resolved
@@ -3,11 +3,7 @@
     <parent>
         <groupId>org.onebusaway</groupId>
         <artifactId>onebusaway-application-modules</artifactId>
-<<<<<<< HEAD
-        <version>1.1.16-SNAPSHOT</version>
-=======
-        <version>1.1.15.47-cs-SNAPSHOT</version>
->>>>>>> a4b80584
+        <version>1.1.17-SNAPSHOT</version>
     </parent>
     <artifactId>onebusaway-phone</artifactId>
     <packaging>jar</packaging>
