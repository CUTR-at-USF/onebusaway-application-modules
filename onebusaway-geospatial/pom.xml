--- conflicted
+++ resolved
@@ -1,23 +1,20 @@
-<project xmlns="http://maven.apache.org/POM/4.0.0" xmlns:xsi="http://www.w3.org/2001/XMLSchema-instance"
-    xsi:schemaLocation="http://maven.apache.org/POM/4.0.0 http://maven.apache.org/maven-v4_0_0.xsd">
+<project xmlns="http://maven.apache.org/POM/4.0.0" xmlns:xsi="http://www.w3.org/2001/XMLSchema-instance" xsi:schemaLocation="http://maven.apache.org/POM/4.0.0 http://maven.apache.org/maven-v4_0_0.xsd">
+    <modelVersion>4.0.0</modelVersion>
     <parent>
         <artifactId>onebusaway-application-modules</artifactId>
         <groupId>org.onebusaway</groupId>
-<<<<<<< HEAD
-        <version>0.0.1-SNAPSHOT</version>
-=======
         <version>0.0.2</version>
->>>>>>> 09d8a506
     </parent>
-    <modelVersion>4.0.0</modelVersion>
     <groupId>org.onebusaway</groupId>
     <artifactId>onebusaway-geospatial</artifactId>
+
+    <name>onebusaway-geospatial</name>
 
     <dependencies>
         <dependency>
             <groupId>org.onebusaway</groupId>
             <artifactId>onebusaway-core</artifactId>
-            <version>0.0.1-SNAPSHOT</version>
+            <version>${project.version}</version>
         </dependency>
         <dependency>
             <groupId>com.vividsolutions</groupId>
@@ -25,28 +22,15 @@
             <version>1.8</version>
         </dependency>
         <dependency>
+            <groupId>edu.washington.cs.rse</groupId>
+            <artifactId>javaproj</artifactId>
+            <version>1.0.4</version>
+        </dependency>
+        <dependency>
             <groupId>junit</groupId>
             <artifactId>junit</artifactId>
-            <version>4.4</version>
             <scope>test</scope>
         </dependency>
     </dependencies>
 
-    <build>
-        <plugins>
-            <plugin>
-                <groupId>org.codehaus.mojo</groupId>
-                <artifactId>gwt-maven-plugin</artifactId>
-                <version>1.3-SNAPSHOT</version>
-                <executions>
-                    <execution>
-                        <goals>
-                            <goal>resources</goal>
-                        </goals>
-                    </execution>
-                </executions>
-            </plugin>
-        </plugins>
-    </build>
-
 </project>