--- conflicted
+++ resolved
@@ -219,23 +219,15 @@
 					<div id="mobileAvailabilityBox">
 						<h1><s:property value="getText('main.mobileavailability')" /></h1>
 					</div>
-<<<<<<< HEAD
-						<s:url var="url" value="/css/img/oba_puget_sound_mobile.png"></s:url>
-=======
 						<s:url var="url" value="/css/img/oba_mobile.png"></s:url>
->>>>>>> a1914e70
 						<img id="mobileImage" src="${url}" alt="Agency logo" />
 				</div>
 			</a>
 		
 		</div>
-<<<<<<< HEAD
-
-=======
 		<div class="container clear"><!-- jspx --></div>
 	  	<s:url var="url" value="/css/img/google_logo.png"></s:url>
 		<div id="google_translate_element_side">Google Translate <img id="icon" src="${url}" /></div>
->>>>>>> a1914e70
     </div>
 
 	<div id="map"><!-- //prevent jspx minimization --></div>
