<?xml version="1.0" encoding="UTF-8"?>
<!--

    Copyright (C) 2011 Metropolitan Transportation Authority

    Licensed under the Apache License, Version 2.0 (the "License");
    you may not use this file except in compliance with the License.
    You may obtain a copy of the License at

            http://www.apache.org/licenses/LICENSE-2.0

    Unless required by applicable law or agreed to in writing, software
    distributed under the License is distributed on an "AS IS" BASIS,
    WITHOUT WARRANTIES OR CONDITIONS OF ANY KIND, either express or implied.
    See the License for the specific language governing permissions and
    limitations under the License.

-->
<html xmlns:jsp="http://java.sun.com/JSP/Page"
	xmlns:c="http://java.sun.com/jsp/jstl/core" xmlns:s="/struts-tags"
	xmlns:wiki="/oba-wiki-tags">
<jsp:directive.page contentType="text/html" />
<head>

<s:url var="url" value="/css/map/map.css">
	<s:param name="v"><s:property value="frontEndVersion" /></s:param>
</s:url>
<link rel="stylesheet" href="${url}" type="text/css" media="screen,print"/>

<s:url var="url" value="/css/map/popup.css">
	<s:param name="v"><s:property value="frontEndVersion" /></s:param>
</s:url>
<link rel="stylesheet" href="${url}" type="text/css" media="screen,print"/>

<s:url var="url" value="/css/map/wizard.css">
	<s:param name="v"><s:property value="frontEndVersion" /></s:param>
</s:url>
<link rel="stylesheet" href="${url}" type="text/css" media="screen,print"/>

<jsp:text>
&lt;!--[if IE 6]&gt;
</jsp:text>
	<s:url var="url" value="/css/ie6.css">
		<s:param name="v"><s:property value="frontEndVersion" /></s:param>
	</s:url>
	<link rel="stylesheet" href="${url}" type="text/css" media="screen,print"/>
<jsp:text>
&lt;![endif]--&gt;
</jsp:text>

<s:url var="url" value="https://maps.googleapis.com/maps/api/js">				
	<s:param name="v">3</s:param>
	<s:param name="client"><s:property value="googleMapsClientId" /></s:param>
	<s:param name="channel"><s:property value="googleMapsChannelId" /></s:param>
	<s:param name="sensor">false</s:param>
</s:url>
<script src="${url}" type="text/javascript"><!-- //prevent jspx minimization --></script>

<s:url var="url" value="/js/lib/jquery.ui.js">
	<s:param name="v"><s:property value="frontEndVersion" /></s:param>
</s:url>
<script type="text/javascript" src="${url}"><!-- //prevent jspx minimization --></script>

<s:url var="url" value="/js/lib/jquery.history.js">
	<s:param name="v"><s:property value="frontEndVersion" /></s:param>
</s:url>
<script type="text/javascript" src="${url}"><!-- //prevent jspx minimization --></script>

<s:url var="url" value="/js/lib/markerManager.js">
	<s:param name="v"><s:property value="frontEndVersion" /></s:param>
</s:url>
<script type="text/javascript" src="${url}"><!-- //prevent jspx minimization --></script>

<s:url var="url" value="/js/lib/rgbcolor.js">
	<s:param name="v"><s:property value="frontEndVersion" /></s:param>
</s:url>
<script type="text/javascript" src="${url}"><!-- //prevent jspx minimization --></script>

<s:url var="url" value="/js/lib/dateFormat.js">
	<s:param name="v"><s:property value="frontEndVersion" /></s:param>
</s:url>
<script type="text/javascript" src="${url}"><!-- //prevent jspx minimization --></script>

<s:url var="url" value="/js/lib/popover.js">
	<s:param name="v"><s:property value="frontEndVersion" /></s:param>
</s:url>
<script type="text/javascript" src="${url}"><!-- //prevent jspx minimization --></script>

<s:url var="url" value="/js/oba/map/Wizard.js">
	<s:param name="v"><s:property value="frontEndVersion" /></s:param>
</s:url>
<script type="text/javascript" src="${url}"><!-- //prevent jspx minimization --></script>

<s:url var="url" value="/api/config">
	<s:param name="v"><s:property value="cacheBreaker" /></s:param>
</s:url>
<script type="text/javascript" src="${url}"><!-- //prevent jspx minimization --></script>

<s:url var="url" value="/js/oba/Util.js">
	<s:param name="v"><s:property value="frontEndVersion" /></s:param>
</s:url>
<script type="text/javascript" src="${url}"><!-- //prevent jspx minimization --></script>

<s:url var="url" value="/js/oba/map/GoogleMapWrapper.js">
	<s:param name="v"><s:property value="frontEndVersion" /></s:param>
</s:url>
<script type="text/javascript" src="${url}"><!-- //prevent jspx minimization --></script>

<s:url var="url" value="/js/oba/map/Popups.js">
	<s:param name="v"><s:property value="frontEndVersion" /></s:param>
</s:url>
<script type="text/javascript" src="${url}"><!-- //prevent jspx minimization --></script>

<s:url var="url" value="/js/oba/map/RouteMap.js">
	<s:param name="v"><s:property value="frontEndVersion" /></s:param>
</s:url>
<script type="text/javascript" src="${url}"><!-- //prevent jspx minimization --></script>

<s:url var="url" value="/js/oba/map/Sidebar.js">
	<s:param name="v"><s:property value="frontEndVersion" /></s:param>
</s:url>
<script type="text/javascript" src="${url}"><!-- //prevent jspx minimization --></script>

<script type="text/javascript" src="https://translate.google.com/translate_a/element.js?cb=googleTranslateElementInit"><!-- jspx --></script>

</head>
<body>
<div id="content" class="map">
    <div id="searchbar">
    	<div class="sidebar">
<<<<<<< HEAD
	    	<div id="map_header">
			  	<div class="title">
		   			<s:url var="url" value="/"></s:url>
					<h1><a href="${url}"><s:property value="getText('main.title')" /></a></h1>
		  		</div>	  	
		  			
		   	  	<ul>
		   	  		<s:url var="url" namespace="/m" action="index"/>
					<li id="link_mobile" aria-label="Text only version"><a href="${url}">Text / Mobile</a></li>
		    	  	
					<s:url var="url" namespace="/wiki" action="About"/>
					<li id="link_about"><a href="${url}">About</a></li>
		
					<s:url var="url" namespace="/wiki" action="ContactUs"/>
					<li id="link_contact"><a href="${url}">Contact</a></li>
		 			    
		 			<s:url var="url" namespace="/wiki/Developers" action="Index"/>
		 			<li id="link_developers"><a href="${url}">Developers</a></li>
		 			
		 			<s:url var="url" namespace="/wiki/Help" action="Index"/>
		 			<li id="link_help"><a href="${url}">Help</a></li>
			   	</ul>
		   </div>
	    
	       <form action="search">
=======

			<div id="infoBox">
				<h1><s:property value="getText('main.headline')" /></h1>
				<h2><s:property value="getText('main.shorttext')" /></h2>
			</div>

			<!--<div id="map_header">-->
		   	  	<!--<ul>-->
		   	  		<!--<s:url var="url" namespace="/m" action="index"/>-->
					<!--<li id="link_mobile" aria-label="Text only version"><a href="${url}">Text / Mobile</a></li>-->

					<!--<s:url var="url" namespace="/wiki" action="About"/>-->
					<!--<li id="link_about"><a href="${url}">About</a></li>-->

					<!--<s:url var="url" namespace="/wiki" action="ContactUs"/>-->
					<!--<li id="link_contact"><a href="${url}">Contact</a></li>-->

		 			<!--<s:url var="url" namespace="/wiki/Developers" action="Index"/>-->
		 			<!--<li id="link_developers"><a href="${url}">Developers</a></li>-->

		 			<!--<s:url var="url" namespace="/wiki/Help" action="Index"/>-->
		 			<!--<li id="link_help"><a href="${url}">Help</a></li>-->
			   	<!--</ul>-->
		   <!--</div>-->

	       <form action="search.action">
>>>>>>> 5786004b
	         <input type="text" name="q" value=""/>
	         <input type="submit" value="Find" class="submit"/>
	         <p id="tip">TIP: Enter an intersection, bus route or bus stop code.</p>
	       </form>
	       
	       <div id="matches">
	       	 <h2>Results:</h2>
	       	 <ul><!-- //prevent jspx minimization --></ul>
		   </div>
		   
		   <div id="filtered-matches">
		   	<h2>Other routes here:</h2>
		   	<ul><!-- //prevent jspx minimization --></ul>
		   </div>
	
	       <div id="suggestions">
	       	 <h2>Did You Mean?</h2>
	       	 <ul></ul>
		   </div>
		            
		   <div id="no-results">&amp;nbsp;</div>
	
		   <div id="loading">
			   	<div class="loading">
			   		<span>Loading...</span>
		   		</div>
		   </div>
	
			<!-- Include the welcome div with example searches -->
			<c:import url="includes/welcome.jspx" />

			<s:url var="url" namespace="/routes" action="index"/>
			<div id="available-routes"><a href="${url}">Click here</a> for a list of available routes.</div>
		   
			<div id="cant-find">
				<h2>Can't find your bus route?</h2>
				<s:url var="url" namespace="/routes" action="index" />
				<p><s:property value="getText('main.cantfindroute.text')" /> <a href="${url}">Click here</a> to see which routes are currently available.</p>
			</div>
			
			<s:if test="globalServiceAlerts!=null">
			 <div id="global-alerts" class="global-alerts">
				<s:iterator value="globalServiceAlerts">
					<s:iterator value="descriptions">
						<p class="global-alert-content"><strong>Service Notice: </strong><s:property value="value" /></p>
					</s:iterator>
				</s:iterator>
			 </div>
			</s:if>

			<!-- Include the Google ad -->
			<!--<c:import url="includes/ad.jspx" />-->

			<div id="flexSpreader"><!-- jspx --></div>
			<div class="container clear"><!-- jspx --></div>

			<div id="mobileBox">
				<div id="mobileAvailabilityBox">
					<h1><s:property value="getText('main.mobileavailability')" /></h1>
				</div>
				<s:set var="link" value="getText('main.agency.link')" />
				<a id="mobileImage" href="${link}">
					<s:url var="url" value="/css/img/oba_puget_sound_mobile.png"></s:url>
					<img src="${url}" alt="Agency logo" />
				</a>
			</div>
		
		</div>


    </div>

	<div id="map"><!-- //prevent jspx minimization --></div>

    <div id="wizard">
	   	<div id="wizard_start">
	   		<ul>
	   			<li id="wizard-col1">
	   				<a data-placement="right" class="wizard_panel" rel="popover">
	    				<div id="inner-col1">
	    					<h2>New to <s:property value="getText('main.application.name')" />?</h2>
	    					<p>Click here for instructions:</p>
	    					<p>Just a few easy steps!</p>
	    				</div>
	   				</a>
			    </li>
			    <li id="wizard-col2">
			    	<p>Also</p>
			    	<p>available</p>
			    	<p>using:</p>
			    </li>
			    <li id="wizard-col3">
			    	<s:url var="url" namespace="/wiki/Help" action="MobileOverview"/>
			    	<a href="${url}" target="_new">
			    		<p>Mobile Web</p>
			    		<a rel="popover"><div id="smartphone_img">&amp;nbsp;</div></a>
			    	</a>
			    </li>
			    <li id="wizard-col4">
			    	<s:url var="url" namespace="/wiki/Help" action="SMSOverview"/>
			    	<a href="${url}" target="_new">
			    		<p>SMS</p>
			    		<a rel="popover"><div id="sms_img">&amp;nbsp;</div></a>
			    	</a>
			    </li>
			</ul>
			<a class="close"><span class="close_txt">Close</span> ×</a>
		</div>
		<div id="wizard_didyoumean">
			<a data-placement="right" class="wizard_panel" rel="popover">&amp;nbsp;</a>
			<a class="close"><span class="close_txt">Close</span> ×</a>
		</div>
		<div id="wizard_inuse">
			<a data-placement="right" class="wizard_panel" rel="popover">&amp;nbsp;</a>
			<span class="text_span">Follow the instructions above . . .</span>
			<a class="close"><span class="close_txt">Close</span> ×</a>
		</div>
		<div id="wizard_finaltip">
			<div>
				<p><span style="font-weight: bold;">Tips:</span> <a data-placement="right" class="wizard_panel" rel="popover">&amp;nbsp;</a> <s:property value="getText('main.application.name')" /> is also available via <a id="wizard_mobile" rel="popover">Mobile Web</a> or <a id="wizard_sms" rel="popover">SMS/Text Message</a>.</p>
				<p>Remember your Stopcode from the pop-ups or find it on a <a id="tips_code_popup" rel="popover" data-placement="above">bus stop pole box</a>.</p>
				<p id="sharelinks"><a id="wizard_share" rel="popover">Share</a> this link and tell others about <s:property value="getText('main.application.name')" />!
					<s:set var="link" value="getText('main.agency.twitter.link')" />
					<a href="${link}" target="_new"><span class="ui-icon ui-icon-twitter"> &amp;nbsp; </span></a>
					<s:set var="link" value="getText('main.agency.facebook.link')" />
					<a href="${link}" target="_new"><span class="ui-icon ui-icon-facebook"> &amp;nbsp; </span></a>
					<s:set var="link" value="getText('main.agency.youtube.link')" />
					<a href="${link}" target="_new"><span class="ui-icon ui-icon-youtube"> &amp;nbsp; </span></a>
					<s:set var="link" value="getText('main.agency.flickr.link')" />
					<a href="${link}" target="_new"><span class="ui-icon ui-icon-flickr"> &amp;nbsp; </span></a>
				</p>
			</div>
			<a class="close"><span class="close_txt">Close</span> ×</a>
		</div>
	</div>

	<div id="map-global-alerts" class="global-alerts">
		<div id="close-map-global-alerts"><a href="#">[close]</a></div>
		<div class="global-alerts-content">
			<s:iterator value="globalServiceAlerts">
				<s:iterator value="descriptions">
					<p class="global-alert-content"><strong>Service Notice: </strong><s:property value="value" /></p>
				</s:iterator>
			</s:iterator>
		</div>
	</div>
	    
</div>
</body>
</html><|MERGE_RESOLUTION|>--- conflicted
+++ resolved
@@ -128,35 +128,8 @@
 <div id="content" class="map">
     <div id="searchbar">
     	<div class="sidebar">
-<<<<<<< HEAD
-	    	<div id="map_header">
-			  	<div class="title">
-		   			<s:url var="url" value="/"></s:url>
-					<h1><a href="${url}"><s:property value="getText('main.title')" /></a></h1>
-		  		</div>	  	
-		  			
-		   	  	<ul>
-		   	  		<s:url var="url" namespace="/m" action="index"/>
-					<li id="link_mobile" aria-label="Text only version"><a href="${url}">Text / Mobile</a></li>
-		    	  	
-					<s:url var="url" namespace="/wiki" action="About"/>
-					<li id="link_about"><a href="${url}">About</a></li>
-		
-					<s:url var="url" namespace="/wiki" action="ContactUs"/>
-					<li id="link_contact"><a href="${url}">Contact</a></li>
-		 			    
-		 			<s:url var="url" namespace="/wiki/Developers" action="Index"/>
-		 			<li id="link_developers"><a href="${url}">Developers</a></li>
-		 			
-		 			<s:url var="url" namespace="/wiki/Help" action="Index"/>
-		 			<li id="link_help"><a href="${url}">Help</a></li>
-			   	</ul>
-		   </div>
-	    
-	       <form action="search">
-=======
-
-			<div id="infoBox">
+	    	
+	    	<div id="infoBox">
 				<h1><s:property value="getText('main.headline')" /></h1>
 				<h2><s:property value="getText('main.shorttext')" /></h2>
 			</div>
@@ -181,7 +154,6 @@
 		   <!--</div>-->
 
 	       <form action="search.action">
->>>>>>> 5786004b
 	         <input type="text" name="q" value=""/>
 	         <input type="submit" value="Find" class="submit"/>
 	         <p id="tip">TIP: Enter an intersection, bus route or bus stop code.</p>
@@ -212,7 +184,7 @@
 	
 			<!-- Include the welcome div with example searches -->
 			<c:import url="includes/welcome.jspx" />
-
+		   
 			<s:url var="url" namespace="/routes" action="index"/>
 			<div id="available-routes"><a href="${url}">Click here</a> for a list of available routes.</div>
 		   
@@ -231,7 +203,7 @@
 				</s:iterator>
 			 </div>
 			</s:if>
-
+	
 			<!-- Include the Google ad -->
 			<!--<c:import url="includes/ad.jspx" />-->
 
@@ -250,8 +222,9 @@
 			</div>
 		
 		</div>
-
-
+		<div class="container clear"><!-- jspx --></div>
+	  	<s:url var="url" value="/css/img/google_logo.png"></s:url>
+		<div id="google_translate_element">Google Translate <img id="icon" src="${url}" /></div>
     </div>
 
 	<div id="map"><!-- //prevent jspx minimization --></div>
