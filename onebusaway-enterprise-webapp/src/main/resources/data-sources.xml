<?xml version="1.0" encoding="UTF-8"?>
<!-- Copyright (c) 2011 Metropolitan Transportation Authority Licensed under 
	the Apache License, Version 2.0 (the "License"); you may not use this file 
	except in compliance with the License. You may obtain a copy of the License 
	at http://www.apache.org/licenses/LICENSE-2.0 Unless required by applicable 
	law or agreed to in writing, software distributed under the License is distributed 
	on an "AS IS" BASIS, WITHOUT WARRANTIES OR CONDITIONS OF ANY KIND, either 
	express or implied. See the License for the specific language governing permissions 
	and limitations under the License. -->
<beans xmlns="http://www.springframework.org/schema/beans"
	xmlns:xsi="http://www.w3.org/2001/XMLSchema-instance" xmlns:context="http://www.springframework.org/schema/context"
	xmlns:aop="http://www.springframework.org/schema/aop" xmlns:jee="http://www.springframework.org/schema/jee"
	xsi:schemaLocation="http://www.springframework.org/schema/beans http://www.springframework.org/schema/beans/spring-beans-3.0.xsd
        http://www.springframework.org/schema/context http://www.springframework.org/schema/context/spring-context-3.0.xsd
        http://www.springframework.org/schema/aop http://www.springframework.org/schema/aop/spring-aop-3.0.xsd
        http://www.springframework.org/schema/jee http://www.springframework.org/schema/jee/spring-jee-3.0.xsd">


<<<<<<< HEAD
	<!-- Transit Data Service -->

	<bean id="transitDataService"
		class="org.springframework.remoting.caucho.HessianProxyFactoryBean">
		<property name="serviceUrl" value="${tds.path}/remoting/transit-data-service" />
		<property name="serviceInterface"
			value="org.onebusaway.transit_data.services.TransitDataService" />
	</bean>
=======
    <!-- Transit Data Service -->
    
    <bean id="transitDataService" class="org.springframework.remoting.caucho.HessianProxyFactoryBean">
    	<property name="serviceUrl" value="${tds.path}/remoting/transit-data-service" />
    	<property name="serviceInterface" value="org.onebusaway.transit_data.services.TransitDataService" />
  	</bean>
	
	<bean id="configurationServiceClient" class="org.onebusaway.util.impl.configuration.ConfigurationServiceClientFileImpl" >
      	<constructor-arg type="java.lang.String" value="/var/lib/oba/config.json"/>
    </bean>
>>>>>>> 4ea53c3f

	<!-- Database Configuration -->

<<<<<<< HEAD
	<bean id="dataSource" class="org.springframework.jndi.JndiObjectFactoryBean">
		<property name="jndiName" value="java:comp/env/jdbc/appDB" />
		<property name="lookupOnStartup" value="true" />
		<property name="cache" value="true" />
		<property name="proxyInterface" value="javax.sql.DataSource" />
		<property name="resourceRef" value="true" />
	</bean>
=======
    <bean id="dataSource"
          class="org.springframework.jndi.JndiObjectFactoryBean">
      <property name="jndiName"
                value="java:comp/env/jdbc/appDB"/>   
      <property name="lookupOnStartup"
                value="true"/>   
      <property name="cache"
                value="true"/>   
      <property name="proxyInterface"
                value="javax.sql.DataSource"/>   
      <property name="resourceRef"
                value="true" />
    </bean>
>>>>>>> 4ea53c3f

	<alias name="dataSource" alias="mutableDataSource" />



	<!-- Other Stuff: -->
	<bean id="serviceAreaServiceImpl" class="org.onebusaway.presentation.impl.ServiceAreaServiceImpl" />
	
	<bean id="defaultServiceBounds" class="org.onebusaway.geospatial.model.CoordinateBounds">
		<property name="minLat" value="38.598692" />
		<property name="minLon" value="-77.449457" />
		<property name="maxLat" value="39.19148899999999" />
		<property name="maxLon" value="-76.488045" />
	</bean>

	<bean id="externalGeocoderImpl"
		class="org.onebusaway.geocoder.enterprise.impl.EnterpriseGoogleGeocoderImpl" depends-on="serviceAreaServiceImpl">
		<!-- <property name="wktFilterPolygon" value="POLYGON((-82.553075 27.978988,-82.533849 
			27.998997,-82.487511 28.001203, -82.481664 28.055366,-82.426732 28.056578,-82.425359 
			28.068697,-82.410939 28.069908,-82.410939 28.109889,-82.424672 28.110495,-82.38828 
			28.146222,-82.389653 28.171042,-82.354634 28.171648,-82.351888 28.143195,-82.314122 
			28.1438,-82.316182 28.172253,-82.264684 28.170437,-82.305196 28.127451,-82.363561 
			28.124424,-82.356007 28.069303,-82.402013 28.068697,-82.393086 27.972318,-82.368367 
			27.970499,-82.377293 27.943205,-82.408193 27.941992,-82.414372 27.914085,-82.461751 
			27.909231,-82.463811 27.938959,-82.491277 27.920152,-82.47411 27.823034,-82.549641 
			27.861892,-82.553075 27.978988))" /> -->
		<property name="resultBiasingBounds" ref="defaultServiceBounds" />
	</bean>


	<bean
		class="org.onebusaway.container.spring.SystemPropertyOverrideConfigurer">
		<property name="properties">
			<props>
				<prop key="webapp.api.url">${webapp.api.url}</prop>
				<prop key="tdm.host">${tdm.host}</prop>
				<prop key="front-end.version">${git.commit.id}</prop>
			</props>
		</property>
	</bean>

	<bean class="org.onebusaway.container.spring.PropertyOverrideConfigurer">
		<property name="properties">
			<props>
				<prop key="cacheManager.cacheManagerName">org.onebusaway.nyc_webapp.cacheManager</prop>
			</props>
		</property>
	</bean>

	<!-- look up these values from web.xml/context.xml as they change per environment -->
	<jee:jndi-lookup id="xwikiUrlBean" jndi-name="java:comp/env/xwikiUrl"
		resource-ref="true"></jee:jndi-lookup>
	<jee:jndi-lookup id="xwikiDocumentEditUrlBean"
		jndi-name="java:comp/env/wikiDocumentEditUrl" resource-ref="true"></jee:jndi-lookup>
	<jee:jndi-lookup id="xwikiAttachmentUrlBean" jndi-name="java:comp/env/wikiAttachmentUrl"
		resource-ref="true"></jee:jndi-lookup>

	<bean id="wikiDocumentService" class="org.onebusaway.wiki.xwiki.impl.XWikiDocumentServiceImpl"
		lazy-init="true">
		<property name="xwikiUrl" ref="xwikiUrlBean" />
	</bean>

	<bean id="wikiRenderingService"
		class="org.onebusaway.wiki.xwiki.impl.XWikiRenderingServiceImpl"
		lazy-init="true">
		<property name="wikiDocumentViewUrl" value="/wiki/%{documentName}" />
		<property name="wikiDocumentEditUrl" ref="xwikiDocumentEditUrlBean" />
		<property name="wikiAttachmentUrl" ref="xwikiAttachmentUrlBean" />
	</bean>

	<bean id="siriCacheService"
		class="org.onebusaway.presentation.services.cachecontrol.SiriCacheServiceImpl">
		<property name="disabled" value="${siri.cache.disabled}" />
	</bean>
</beans><|MERGE_RESOLUTION|>--- conflicted
+++ resolved
@@ -1,22 +1,20 @@
 <?xml version="1.0" encoding="UTF-8"?>
-<!-- Copyright (c) 2011 Metropolitan Transportation Authority Licensed under 
-	the Apache License, Version 2.0 (the "License"); you may not use this file 
-	except in compliance with the License. You may obtain a copy of the License 
-	at http://www.apache.org/licenses/LICENSE-2.0 Unless required by applicable 
-	law or agreed to in writing, software distributed under the License is distributed 
-	on an "AS IS" BASIS, WITHOUT WARRANTIES OR CONDITIONS OF ANY KIND, either 
-	express or implied. See the License for the specific language governing permissions 
-	and limitations under the License. -->
-<beans xmlns="http://www.springframework.org/schema/beans"
-	xmlns:xsi="http://www.w3.org/2001/XMLSchema-instance" xmlns:context="http://www.springframework.org/schema/context"
-	xmlns:aop="http://www.springframework.org/schema/aop" xmlns:jee="http://www.springframework.org/schema/jee"
-	xsi:schemaLocation="http://www.springframework.org/schema/beans http://www.springframework.org/schema/beans/spring-beans-3.0.xsd
+<!-- Copyright (c) 2011 Metropolitan Transportation Authority Licensed under the Apache License, Version 2.0 (the "License"); 
+    you may not use this file except in compliance with the License. You may obtain a copy of the License at http://www.apache.org/licenses/LICENSE-2.0 
+    Unless required by applicable law or agreed to in writing, software distributed under the License is distributed on an "AS 
+    IS" BASIS, WITHOUT WARRANTIES OR CONDITIONS OF ANY KIND, either express or implied. See the License for the specific language 
+    governing permissions and limitations under the License. -->
+<beans xmlns="http://www.springframework.org/schema/beans" 
+	   xmlns:xsi="http://www.w3.org/2001/XMLSchema-instance"
+       xmlns:context="http://www.springframework.org/schema/context" 
+       xmlns:aop="http://www.springframework.org/schema/aop"
+       xmlns:jee="http://www.springframework.org/schema/jee"
+       xsi:schemaLocation="http://www.springframework.org/schema/beans http://www.springframework.org/schema/beans/spring-beans-3.0.xsd
         http://www.springframework.org/schema/context http://www.springframework.org/schema/context/spring-context-3.0.xsd
         http://www.springframework.org/schema/aop http://www.springframework.org/schema/aop/spring-aop-3.0.xsd
         http://www.springframework.org/schema/jee http://www.springframework.org/schema/jee/spring-jee-3.0.xsd">
 
 
-<<<<<<< HEAD
 	<!-- Transit Data Service -->
 
 	<bean id="transitDataService"
@@ -25,22 +23,9 @@
 		<property name="serviceInterface"
 			value="org.onebusaway.transit_data.services.TransitDataService" />
 	</bean>
-=======
-    <!-- Transit Data Service -->
-    
-    <bean id="transitDataService" class="org.springframework.remoting.caucho.HessianProxyFactoryBean">
-    	<property name="serviceUrl" value="${tds.path}/remoting/transit-data-service" />
-    	<property name="serviceInterface" value="org.onebusaway.transit_data.services.TransitDataService" />
-  	</bean>
-	
-	<bean id="configurationServiceClient" class="org.onebusaway.util.impl.configuration.ConfigurationServiceClientFileImpl" >
-      	<constructor-arg type="java.lang.String" value="/var/lib/oba/config.json"/>
-    </bean>
->>>>>>> 4ea53c3f
 
 	<!-- Database Configuration -->
 
-<<<<<<< HEAD
 	<bean id="dataSource" class="org.springframework.jndi.JndiObjectFactoryBean">
 		<property name="jndiName" value="java:comp/env/jdbc/appDB" />
 		<property name="lookupOnStartup" value="true" />
@@ -48,21 +33,6 @@
 		<property name="proxyInterface" value="javax.sql.DataSource" />
 		<property name="resourceRef" value="true" />
 	</bean>
-=======
-    <bean id="dataSource"
-          class="org.springframework.jndi.JndiObjectFactoryBean">
-      <property name="jndiName"
-                value="java:comp/env/jdbc/appDB"/>   
-      <property name="lookupOnStartup"
-                value="true"/>   
-      <property name="cache"
-                value="true"/>   
-      <property name="proxyInterface"
-                value="javax.sql.DataSource"/>   
-      <property name="resourceRef"
-                value="true" />
-    </bean>
->>>>>>> 4ea53c3f
 
 	<alias name="dataSource" alias="mutableDataSource" />
 
