--- conflicted
+++ resolved
@@ -1,19 +1,13 @@
 <?xml version="1.0"?>
-<project xsi:schemaLocation="http://maven.apache.org/POM/4.0.0 http://maven.apache.org/xsd/maven-4.0.0.xsd"
-    xmlns="http://maven.apache.org/POM/4.0.0" xmlns:xsi="http://www.w3.org/2001/XMLSchema-instance">
+<project xmlns="http://maven.apache.org/POM/4.0.0" xmlns:xsi="http://www.w3.org/2001/XMLSchema-instance" xsi:schemaLocation="http://maven.apache.org/POM/4.0.0 http://maven.apache.org/xsd/maven-4.0.0.xsd">
     <modelVersion>4.0.0</modelVersion>
     <parent>
         <artifactId>onebusaway-application-modules</artifactId>
         <groupId>org.onebusaway</groupId>
-<<<<<<< HEAD
-        <version>0.0.1-SNAPSHOT</version>
-=======
         <version>0.0.2</version>
->>>>>>> 09d8a506
     </parent>
     <groupId>org.onebusaway</groupId>
     <artifactId>onebusaway-phone-webapp</artifactId>
-    <version>0.0.1-SNAPSHOT</version>
     <packaging>war</packaging>
 
     <name>onebusaway-phone-webapp</name>
@@ -23,12 +17,11 @@
         <dependency>
             <groupId>org.onebusaway</groupId>
             <artifactId>onebusaway-phone</artifactId>
-            <version>0.0.1-SNAPSHOT</version>
+            <version>${project.version}</version>
         </dependency>
         <dependency>
             <groupId>junit</groupId>
             <artifactId>junit</artifactId>
-            <version>4.4</version>
             <scope>test</scope>
         </dependency>
     </dependencies>
